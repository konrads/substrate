--- conflicted
+++ resolved
@@ -13,18 +13,11 @@
 targets = ["x86_64-unknown-linux-gnu"]
 
 [dependencies]
-<<<<<<< HEAD
-thiserror = "1.0.30"
+codec = { package = "parity-scale-codec", version = "3.0.0" }
 jsonrpsee = { version = "0.11.0", features = ["server", "macros"] }
-=======
-codec = { package = "parity-scale-codec", version = "3.0.0" }
-jsonrpc-core = "18.0.0"
-jsonrpc-core-client = "18.0.0"
-jsonrpc-derive = "18.0.0"
 serde = { version = "1.0.136", features = ["derive"] }
 serde_json = "1.0.79"
 thiserror = "1.0.30"
->>>>>>> 6f3aafba
 sc-chain-spec = { version = "4.0.0-dev", path = "../chain-spec" }
 sc-client-api = { version = "4.0.0-dev", path = "../api" }
 sc-consensus-babe = { version = "0.10.0-dev", path = "../consensus/babe" }
