--- conflicted
+++ resolved
@@ -48,14 +48,8 @@
 	traits::{Block as BlockT, NumberFor},
 };
 use std::sync::Arc;
-<<<<<<< HEAD
-use sp_runtime::generic::BlockId;
 use jsonrpsee::types::error::{Error as JsonRpseeError, CallError};
 use jsonrpsee::RpcModule;
-=======
-
-use jsonrpc_derive::rpc;
->>>>>>> b9d86e1e
 
 type SharedAuthoritySet<TBl> =
 	sc_finality_grandpa::SharedAuthoritySet<<TBl as BlockT>::Hash, NumberFor<TBl>>;
@@ -70,30 +64,13 @@
 	Blockchain(#[from] sp_blockchain::Error),
 
 	#[error("Failed to load the block weight for block {0:?}")]
-<<<<<<< HEAD
-	LoadingBlockWeightFailed(<Block as BlockT>::Hash),
-=======
 	LoadingBlockWeightFailed(Block::Hash),
-
-	#[error("JsonRpc error: {0}")]
-	JsonRpc(String),
 
 	#[error(
 		"The light sync state extension is not provided by the chain spec. \
 		Read the `sc-sync-state-rpc` crate docs on how to do this!"
 	)]
 	LightSyncStateExtensionNotFound,
-}
-
-impl<Block: BlockT> From<Error<Block>> for jsonrpc_core::Error {
-	fn from(error: Error<Block>) -> Self {
-		let message = match error {
-			Error::JsonRpc(s) => s,
-			_ => error.to_string(),
-		};
-		jsonrpc_core::Error { message, code: jsonrpc_core::ErrorCode::ServerError(1), data: None }
-	}
->>>>>>> b9d86e1e
 }
 
 /// Serialize the given `val` by encoding it with SCALE codec and serializing it as hex.
@@ -131,48 +108,23 @@
 }
 
 /// An api for sync state RPC calls.
-<<<<<<< HEAD
 pub struct SyncStateRpc<Block: BlockT, Client> {
 	chain_spec: Box<dyn sc_chain_spec::ChainSpec>,
 	client: Arc<Client>,
-=======
-#[rpc]
-pub trait SyncStateRpcApi {
-	/// Returns the json-serialized chainspec running the node, with a sync state.
-	#[rpc(name = "sync_state_genSyncSpec", returns = "jsonrpc_core::Value")]
-	fn system_gen_sync_spec(&self, raw: bool) -> jsonrpc_core::Result<jsonrpc_core::Value>;
-}
-
-/// The handler for sync state RPC calls.
-pub struct SyncStateRpcHandler<Block: BlockT, Backend> {
-	chain_spec: Box<dyn sc_chain_spec::ChainSpec>,
-	client: Arc<Backend>,
->>>>>>> b9d86e1e
 	shared_authority_set: SharedAuthoritySet<Block>,
 	shared_epoch_changes: SharedEpochChanges<Block>,
 	deny_unsafe: sc_rpc_api::DenyUnsafe,
 }
 
-<<<<<<< HEAD
 impl<Block, Client> SyncStateRpc<Block, Client>
 where
 	Block: BlockT,
 	Client: HeaderBackend<Block> + sc_client_api::AuxStore + 'static,
-=======
-impl<Block, Backend> SyncStateRpcHandler<Block, Backend>
-where
-	Block: BlockT,
-	Backend: HeaderBackend<Block> + sc_client_api::AuxStore + 'static,
->>>>>>> b9d86e1e
 {
 	/// Create a new sync state RPC helper.
 	pub fn new(
 		chain_spec: Box<dyn sc_chain_spec::ChainSpec>,
-<<<<<<< HEAD
 		client: Arc<Client>,
-=======
-		client: Arc<Backend>,
->>>>>>> b9d86e1e
 		shared_authority_set: SharedAuthoritySet<Block>,
 		shared_epoch_changes: SharedEpochChanges<Block>,
 		deny_unsafe: sc_rpc_api::DenyUnsafe,
@@ -186,7 +138,6 @@
 		}
 	}
 
-<<<<<<< HEAD
 	/// Convert this [`SyncStateRpc`] to a RPC module.
 	pub fn into_rpc_module(self) -> Result<RpcModule<Self>, JsonRpseeError> {
 		let mut module = RpcModule::new(self);
@@ -198,16 +149,23 @@
 			let raw = params.one()?;
 			let current_sync_state = sync_state.build_sync_state().map_err(|e| CallError::Failed(Box::new(e)))?;
 			let mut chain_spec = sync_state.chain_spec.cloned_box();
-			chain_spec.set_light_sync_state(current_sync_state.to_serializable());
+
+			let extension = sc_chain_spec::get_extension_mut::<LightSyncStateExtension>(
+				chain_spec.extensions_mut(),
+			)
+			.ok_or_else(|| {
+				CallError::Failed(anyhow::anyhow!("Could not find `LightSyncState` chain-spec extension!").into())
+			})?;
+
+			let val = serde_json::to_value(&current_sync_state).map_err(|e| CallError::Failed(Box::new(e)))?;
+			*extension = Some(val);
+
 			chain_spec.as_json(raw).map_err(|e| CallError::Failed(anyhow::anyhow!(e).into()))
 		})?;
 		Ok(module)
 	}
 
-	fn build_sync_state(&self) -> Result<sc_chain_spec::LightSyncState<Block>, Error<Block>> {
-=======
 	fn build_sync_state(&self) -> Result<LightSyncState<Block>, Error<Block>> {
->>>>>>> b9d86e1e
 		let finalized_hash = self.client.info().finalized_hash;
 		let finalized_header = self
 			.client
@@ -225,41 +183,5 @@
 			grandpa_authority_set: self.shared_authority_set.clone_inner(),
 		})
 	}
-<<<<<<< HEAD
-=======
 }
 
-impl<Block, Backend> SyncStateRpcApi for SyncStateRpcHandler<Block, Backend>
-where
-	Block: BlockT,
-	Backend: HeaderBackend<Block> + sc_client_api::AuxStore + 'static,
-{
-	fn system_gen_sync_spec(&self, raw: bool) -> jsonrpc_core::Result<jsonrpc_core::Value> {
-		if let Err(err) = self.deny_unsafe.check_if_safe() {
-			return Err(err.into())
-		}
-
-		let mut chain_spec = self.chain_spec.cloned_box();
-
-		let sync_state = self.build_sync_state().map_err(map_error::<Block, Error<Block>>)?;
-
-		let extension = sc_chain_spec::get_extension_mut::<LightSyncStateExtension>(
-			chain_spec.extensions_mut(),
-		)
-		.ok_or_else(|| {
-			Error::<Block>::JsonRpc("Could not find `LightSyncState` chain-spec extension!".into())
-		})?;
-
-		*extension =
-			Some(serde_json::to_value(&sync_state).map_err(|err| map_error::<Block, _>(err))?);
-
-		let json_string = chain_spec.as_json(raw).map_err(map_error::<Block, _>)?;
-
-		serde_json::from_str(&json_string).map_err(|err| map_error::<Block, _>(err))
-	}
-}
-
-fn map_error<Block: BlockT, S: ToString>(error: S) -> jsonrpc_core::Error {
-	Error::<Block>::JsonRpc(error.to_string()).into()
->>>>>>> b9d86e1e
-}