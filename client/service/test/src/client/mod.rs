--- conflicted
+++ resolved
@@ -1197,14 +1197,8 @@
 	let backend = Arc::new(
 		Backend::new(
 			DatabaseSettings {
-<<<<<<< HEAD
 				trie_cache_maximum_size: Some(1 << 20),
-				state_pruning: PruningMode::ArchiveAll,
-=======
-				state_cache_size: 1 << 20,
-				state_cache_child_ratio: None,
 				state_pruning: Some(PruningMode::ArchiveAll),
->>>>>>> d602397a
 				keep_blocks: KeepBlocks::All,
 				source: DatabaseSource::RocksDb { path: tmp.path().into(), cache_size: 1024 },
 			},
@@ -1429,14 +1423,8 @@
 	let backend = Arc::new(
 		Backend::new(
 			DatabaseSettings {
-<<<<<<< HEAD
 				trie_cache_maximum_size: Some(1 << 20),
-				state_pruning: PruningMode::keep_blocks(1),
-=======
-				state_cache_size: 1 << 20,
-				state_cache_child_ratio: None,
 				state_pruning: Some(PruningMode::keep_blocks(1)),
->>>>>>> d602397a
 				keep_blocks: KeepBlocks::All,
 				source: DatabaseSource::RocksDb { path: tmp.path().into(), cache_size: 1024 },
 			},
