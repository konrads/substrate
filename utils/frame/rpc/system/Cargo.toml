--- conflicted
+++ resolved
@@ -16,16 +16,9 @@
 serde_json = "1"
 sc-client-api = { version = "4.0.0-dev", path = "../../../../client/api" }
 codec = { package = "parity-scale-codec", version = "3.0.0" }
-jsonrpsee = { version = "0.10.1", features = ["server"] }
+jsonrpsee = { version = "0.11.0", features = ["server"] }
 futures = "0.3.21"
-<<<<<<< HEAD
-log = "0.4.8"
-=======
-jsonrpc-core = "18.0.0"
-jsonrpc-core-client = "18.0.0"
-jsonrpc-derive = "18.0.0"
 log = "0.4.16"
->>>>>>> 6091c6ba
 sp-runtime = { version = "6.0.0", path = "../../../../primitives/runtime" }
 sp-api = { version = "4.0.0-dev", path = "../../../../primitives/api" }
 frame-system-rpc-runtime-api = { version = "4.0.0-dev", path = "../../../../frame/system/rpc/runtime-api" }
