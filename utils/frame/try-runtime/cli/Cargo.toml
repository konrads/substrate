[package]
name = "try-runtime-cli"
version = "0.10.0-dev"
authors = ["Parity Technologies <admin@parity.io>"]
edition = "2021"
license = "Apache-2.0"
homepage = "https://substrate.io"
repository = "https://github.com/paritytech/substrate/"
description = "Cli command runtime testing and dry-running"
readme = "README.md"

[package.metadata.docs.rs]
targets = ["x86_64-unknown-linux-gnu"]

[dependencies]
clap = { version = "3.1.6", features = ["derive"] }
jsonrpsee = { version = "0.10.1", default-features = false, features = ["ws-client"] }
log = "0.4.16"
parity-scale-codec = "3.0.0"
serde = "1.0.136"
zstd = { version = "0.10.0", default-features = false }
remote-externalities = { version = "0.10.0-dev", path = "../../remote-externalities" }
sc-chain-spec = { version = "4.0.0-dev", path = "../../../../client/chain-spec" }
sc-cli = { version = "0.10.0-dev", path = "../../../../client/cli" }
sc-executor = { version = "0.10.0-dev", path = "../../../../client/executor" }
sc-service = { version = "0.10.0-dev", default-features = false, path = "../../../../client/service" }
sp-core = { version = "6.0.0", path = "../../../../primitives/core" }
sp-externalities = { version = "0.12.0", path = "../../../../primitives/externalities" }
sp-io = { version = "6.0.0", path = "../../../../primitives/io" }
sp-keystore = { version = "0.12.0", path = "../../../../primitives/keystore" }
<<<<<<< HEAD
sp-externalities = { version = "0.12.0", path = "../../../../primitives/externalities" }
sp-version = { version = "5.0.0", path = "../../../../primitives/version" }

remote-externalities = { version = "0.10.0-dev", path = "../../remote-externalities" }
jsonrpsee = { version = "0.11.0", default-features = false, features = ["ws-client"] }
=======
sp-runtime = { version = "6.0.0", path = "../../../../primitives/runtime" }
sp-state-machine = { version = "0.12.0", path = "../../../../primitives/state-machine" }
sp-version = { version = "5.0.0", path = "../../../../primitives/version" }
>>>>>>> 6f3aafba
<|MERGE_RESOLUTION|>--- conflicted
+++ resolved
@@ -14,12 +14,12 @@
 
 [dependencies]
 clap = { version = "3.1.6", features = ["derive"] }
-jsonrpsee = { version = "0.10.1", default-features = false, features = ["ws-client"] }
 log = "0.4.16"
 parity-scale-codec = "3.0.0"
 serde = "1.0.136"
 zstd = { version = "0.10.0", default-features = false }
 remote-externalities = { version = "0.10.0-dev", path = "../../remote-externalities" }
+jsonrpsee = { version = "0.11.0", default-features = false, features = ["ws-client"] }
 sc-chain-spec = { version = "4.0.0-dev", path = "../../../../client/chain-spec" }
 sc-cli = { version = "0.10.0-dev", path = "../../../../client/cli" }
 sc-executor = { version = "0.10.0-dev", path = "../../../../client/executor" }
@@ -28,14 +28,6 @@
 sp-externalities = { version = "0.12.0", path = "../../../../primitives/externalities" }
 sp-io = { version = "6.0.0", path = "../../../../primitives/io" }
 sp-keystore = { version = "0.12.0", path = "../../../../primitives/keystore" }
-<<<<<<< HEAD
-sp-externalities = { version = "0.12.0", path = "../../../../primitives/externalities" }
-sp-version = { version = "5.0.0", path = "../../../../primitives/version" }
-
-remote-externalities = { version = "0.10.0-dev", path = "../../remote-externalities" }
-jsonrpsee = { version = "0.11.0", default-features = false, features = ["ws-client"] }
-=======
 sp-runtime = { version = "6.0.0", path = "../../../../primitives/runtime" }
 sp-state-machine = { version = "0.12.0", path = "../../../../primitives/state-machine" }
-sp-version = { version = "5.0.0", path = "../../../../primitives/version" }
->>>>>>> 6f3aafba
+sp-version = { version = "5.0.0", path = "../../../../primitives/version" }