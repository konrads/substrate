// Copyright 2019-2020 Parity Technologies (UK) Ltd.
// This file is part of Substrate.

// Substrate is free software: you can redistribute it and/or modify
// it under the terms of the GNU General Public License as published by
// the Free Software Foundation, either version 3 of the License, or
// (at your option) any later version.

// Substrate is distributed in the hope that it will be useful,
// but WITHOUT ANY WARRANTY; without even the implied warranty of
// MERCHANTABILITY or FITNESS FOR A PARTICULAR PURPOSE.  See the
// GNU General Public License for more details.

// You should have received a copy of the GNU General Public License
// along with Substrate.  If not, see <http://www.gnu.org/licenses/>.

//! Utility library for managing tree-like ordered data with logic for pruning
//! the tree while finalizing nodes.

#![warn(missing_docs)]

use std::cmp::Reverse;
use std::fmt;
use codec::{Decode, Encode};

/// Error occured when iterating with the tree.
#[derive(Clone, Debug, PartialEq)]
pub enum Error<E> {
	/// Adding duplicate node to tree.
	Duplicate,
	/// Finalizing descendent of tree node without finalizing ancestor(s).
	UnfinalizedAncestor,
	/// Imported or finalized node that is an ancestor of previously finalized node.
	Revert,
	/// Error throw by client when checking for node ancestry.
	Client(E),
}

impl<E: std::error::Error> fmt::Display for Error<E> {
	fn fmt(&self, f: &mut fmt::Formatter) -> fmt::Result {
		let message = match *self {
			Error::Duplicate => "Hash already exists in Tree".into(),
			Error::UnfinalizedAncestor => "Finalized descendent of Tree node without finalizing its ancestor(s) first".into(),
			Error::Revert => "Tried to import or finalize node that is an ancestor of a previously finalized node".into(),
			Error::Client(ref err) => format!("Client error: {}", err),
		};
		write!(f, "{}", message)
	}
}

impl<E: std::error::Error> std::error::Error for Error<E> {
	fn cause(&self) -> Option<&dyn std::error::Error> {
		None
	}
}

impl<E: std::error::Error> From<E> for Error<E> {
	fn from(err: E) -> Error<E> {
		Error::Client(err)
	}
}

/// Result of finalizing a node (that could be a part of the tree or not).
#[derive(Debug, PartialEq)]
pub enum FinalizationResult<V> {
	/// The tree has changed, optionally return the value associated with the finalized node.
	Changed(Option<V>),
	/// The tree has not changed.
	Unchanged,
}

/// A tree data structure that stores several nodes across multiple branches.
/// Top-level branches are called roots. The tree has functionality for
/// finalizing nodes, which means that that node is traversed, and all competing
/// branches are pruned. It also guarantees that nodes in the tree are finalized
/// in order. Each node is uniquely identified by its hash but can be ordered by
/// its number. In order to build the tree an external function must be provided
/// when interacting with the tree to establish a node's ancestry.
#[derive(Clone, Debug, Decode, Encode, PartialEq)]
pub struct ForkTree<H, N, V> {
	roots: Vec<Node<H, N, V>>,
	best_finalized_number: Option<N>,
}

impl<H, N, V> ForkTree<H, N, V> where
	H: PartialEq + Clone,
	N: Ord + Clone,
	V: Clone,
{
	/// Prune the tree, removing all non-canonical nodes. We find the node in the
	/// tree that is the deepest ancestor of the given hash and that passes the
	/// given predicate. If such a node exists, we re-root the tree to this
	/// node. Otherwise the tree remains unchanged. The given function
	/// `is_descendent_of` should return `true` if the second hash (target) is a
	/// descendent of the first hash (base).
	pub fn prune<F, E, P>(
		&mut self,
		hash: &H,
		number: &N,
		is_descendent_of: &F,
		predicate: &P,
	) -> Result<(), Error<E>>
		where E: std::error::Error,
			  F: Fn(&H, &H) -> Result<bool, E>,
			  P: Fn(&V) -> bool,
	{
		let new_root = self.find_node_where(
			hash,
			number,
			is_descendent_of,
			predicate,
		)?;

		if let Some(root) = new_root {
			let mut root = root.clone();

			// we found the deepest ancestor of the finalized block, so we prune
			// out any children that don't include the finalized block.
			let children = std::mem::replace(&mut root.children, Vec::new());
			root.children = children.into_iter().filter(|node| {
				node.number == *number && node.hash == *hash ||
					node.number < *number && is_descendent_of(&node.hash, hash).unwrap_or(false)
			}).take(1).collect();

			self.roots = vec![root];
		}

		self.rebalance();

		Ok(())
	}
}

impl<H, N, V> ForkTree<H, N, V> where
	H: PartialEq,
	N: Ord,
{
	/// Create a new empty tree.
	pub fn new() -> ForkTree<H, N, V> {
		ForkTree {
			roots: Vec::new(),
			best_finalized_number: None,
		}
	}

	/// Rebalance the tree, i.e. sort child nodes by max branch depth
	/// (decreasing).
	///
	/// Most operations in the tree are performed with depth-first search
	/// starting from the leftmost node at every level, since this tree is meant
	/// to be used in a blockchain context, a good heuristic is that the node
	/// we'll be looking
	/// for at any point will likely be in one of the deepest chains (i.e. the
	/// longest ones).
	pub fn rebalance(&mut self) {
		self.roots.sort_by_key(|n| Reverse(n.max_depth()));
		for root in &mut self.roots {
			root.rebalance();
		}
	}

	/// Import a new node into the tree. The given function `is_descendent_of`
	/// should return `true` if the second hash (target) is a descendent of the
	/// first hash (base). This method assumes that nodes in the same branch are
	/// imported in order.
	///
	/// Returns `true` if the imported node is a root.
	pub fn import<F, E>(
		&mut self,
		mut hash: H,
		mut number: N,
		mut data: V,
		is_descendent_of: &F,
	) -> Result<bool, Error<E>>
		where E: std::error::Error,
			  F: Fn(&H, &H) -> Result<bool, E>,
	{
		if let Some(ref best_finalized_number) = self.best_finalized_number {
			if number <= *best_finalized_number {
				return Err(Error::Revert);
			}
		}

		for root in self.roots.iter_mut() {
			if root.hash == hash {
				return Err(Error::Duplicate);
			}

			match root.import(hash, number, data, is_descendent_of)? {
				Some((h, n, d)) => {
					hash = h;
					number = n;
					data = d;
				},
				None => return Ok(false),
			}
		}

		self.roots.push(Node {
			data,
			hash: hash,
			number: number,
			children: Vec::new(),
		});

		self.rebalance();

		Ok(true)
	}

	/// Iterates over the existing roots in the tree.
	pub fn roots(&self) -> impl Iterator<Item=(&H, &N, &V)> {
		self.roots.iter().map(|node| (&node.hash, &node.number, &node.data))
	}

	fn node_iter(&self) -> impl Iterator<Item=&Node<H, N, V>> {
		ForkTreeIterator { stack: self.roots.iter().collect() }
	}

	/// Iterates the nodes in the tree in pre-order.
	pub fn iter(&self) -> impl Iterator<Item=(&H, &N, &V)> {
		self.node_iter().map(|node| (&node.hash, &node.number, &node.data))
	}

	/// Find a node in the tree that is the deepest ancestor of the given
	/// block hash and which passes the given predicate. The given function
	/// `is_descendent_of` should return `true` if the second hash (target)
	/// is a descendent of the first hash (base).
	pub fn find_node_where<F, E, P>(
		&self,
		hash: &H,
		number: &N,
		is_descendent_of: &F,
		predicate: &P,
	) -> Result<Option<&Node<H, N, V>>, Error<E>> where
		E: std::error::Error,
		F: Fn(&H, &H) -> Result<bool, E>,
		P: Fn(&V) -> bool,
	{
		// search for node starting from all roots
		for root in self.roots.iter() {
			let node = root.find_node_where(hash, number, is_descendent_of, predicate)?;

			// found the node, early exit
			if let FindOutcome::Found(node) = node {
				return Ok(Some(node));
			}
		}

		Ok(None)
	}

<<<<<<< HEAD
	/// Same as `find_node_where`, but returns mutable reference.
	pub fn find_node_mut_where<F, E, P>(
=======
	/// Same as [`find_node_where`](Self::find_node_where), but returns mutable reference.
	pub fn find_node_where_mut<F, E, P>(
>>>>>>> 4944bd19
		&mut self,
		hash: &H,
		number: &N,
		is_descendent_of: &F,
		predicate: &P,
	) -> Result<Option<&mut Node<H, N, V>>, Error<E>> where
		E: std::error::Error,
		F: Fn(&H, &H) -> Result<bool, E>,
		P: Fn(&V) -> bool,
	{
		// search for node starting from all roots
		for root in self.roots.iter_mut() {
<<<<<<< HEAD
			let node = root.find_node_mut_where(hash, number, is_descendent_of, predicate)?;
=======
			let node = root.find_node_where_mut(hash, number, is_descendent_of, predicate)?;
>>>>>>> 4944bd19

			// found the node, early exit
			if let FindOutcome::Found(node) = node {
				return Ok(Some(node));
			}
		}

		Ok(None)
	}

	/// Finalize a root in the tree and return it, return `None` in case no root
	/// with the given hash exists. All other roots are pruned, and the children
	/// of the finalized node become the new roots.
	pub fn finalize_root(&mut self, hash: &H) -> Option<V> {
		self.roots.iter().position(|node| node.hash == *hash)
			.map(|position| self.finalize_root_at(position))
	}

	/// Finalize root at given positiion. See `finalize_root` comment for details.
	fn finalize_root_at(&mut self, position: usize) -> V {
		let node = self.roots.swap_remove(position);
		self.roots = node.children;
		self.best_finalized_number = Some(node.number);
		return node.data;
	}

	/// Finalize a node in the tree. This method will make sure that the node
	/// being finalized is either an existing root (and return its data), or a
	/// node from a competing branch (not in the tree), tree pruning is done
	/// accordingly. The given function `is_descendent_of` should return `true`
	/// if the second hash (target) is a descendent of the first hash (base).
	pub fn finalize<F, E>(
		&mut self,
		hash: &H,
		number: N,
		is_descendent_of: &F,
	) -> Result<FinalizationResult<V>, Error<E>>
		where E: std::error::Error,
			  F: Fn(&H, &H) -> Result<bool, E>
	{
		if let Some(ref best_finalized_number) = self.best_finalized_number {
			if number <= *best_finalized_number {
				return Err(Error::Revert);
			}
		}

		// check if one of the current roots is being finalized
		if let Some(root) = self.finalize_root(hash) {
			return Ok(FinalizationResult::Changed(Some(root)));
		}

		// make sure we're not finalizing a descendent of any root
		for root in self.roots.iter() {
			if number > root.number && is_descendent_of(&root.hash, hash)? {
				return Err(Error::UnfinalizedAncestor);
			}
		}

		// we finalized a block earlier than any existing root (or possibly
		// another fork not part of the tree). make sure to only keep roots that
		// are part of the finalized branch
		let mut changed = false;
		self.roots.retain(|root| {
			let retain = root.number > number && is_descendent_of(hash, &root.hash).unwrap_or(false);

			if !retain {
				changed = true;
			}

			retain
		});

		self.best_finalized_number = Some(number);

		if changed {
			Ok(FinalizationResult::Changed(None))
		} else {
			Ok(FinalizationResult::Unchanged)
		}
	}

	/// Finalize a node in the tree and all its ancestors. The given function
	/// `is_descendent_of` should return `true` if the second hash (target) is
	// a descendent of the first hash (base).
	pub fn finalize_with_ancestors<F, E>(
		&mut self,
		hash: &H,
		number: N,
		is_descendent_of: &F,
	) -> Result<FinalizationResult<V>, Error<E>>
		where E: std::error::Error,
				F: Fn(&H, &H) -> Result<bool, E>
	{
		if let Some(ref best_finalized_number) = self.best_finalized_number {
			if number <= *best_finalized_number {
				return Err(Error::Revert);
			}
		}

		// check if one of the current roots is being finalized
		if let Some(root) = self.finalize_root(hash) {
			return Ok(FinalizationResult::Changed(Some(root)));
		}

		// we need to:
		// 1) remove all roots that are not ancestors AND not descendants of finalized block;
		// 2) if node is descendant - just leave it;
		// 3) if node is ancestor - 'open it'
		let mut changed = false;
		let mut idx = 0;
		while idx != self.roots.len() {
			let (is_finalized, is_descendant, is_ancestor) = {
				let root = &self.roots[idx];
				let is_finalized = root.hash == *hash;
				let is_descendant = !is_finalized
					&& root.number > number && is_descendent_of(hash, &root.hash).unwrap_or(false);
				let is_ancestor = !is_finalized && !is_descendant
					&& root.number < number && is_descendent_of(&root.hash, hash).unwrap_or(false);
				(is_finalized, is_descendant, is_ancestor)
			};

			// if we have met finalized root - open it and return
			if is_finalized {
				return Ok(FinalizationResult::Changed(Some(self.finalize_root_at(idx))));
			}

			// if node is descendant of finalized block - just leave it as is
			if is_descendant {
				idx += 1;
				continue;
			}

			// if node is ancestor of finalized block - remove it and continue with children
			if is_ancestor {
				let root = self.roots.swap_remove(idx);
				self.roots.extend(root.children);
				changed = true;
				continue;
			}

			// if node is neither ancestor, nor descendant of the finalized block - remove it
			self.roots.swap_remove(idx);
			changed = true;
		}

		self.best_finalized_number = Some(number);

		if changed {
			Ok(FinalizationResult::Changed(None))
		} else {
			Ok(FinalizationResult::Unchanged)
		}
	}

	/// Checks if any node in the tree is finalized by either finalizing the
	/// node itself or a child node that's not in the tree, guaranteeing that
	/// the node being finalized isn't a descendent of any of the node's
	/// children. Returns `Some(true)` if the node being finalized is a root,
	/// `Some(false)` if the node being finalized is not a root, and `None` if
	/// no node in the tree is finalized. The given `predicate` is checked on
	/// the prospective finalized root and must pass for finalization to occur.
	/// The given function `is_descendent_of` should return `true` if the second
	/// hash (target) is a descendent of the first hash (base).
	pub fn finalizes_any_with_descendent_if<F, P, E>(
		&self,
		hash: &H,
		number: N,
		is_descendent_of: &F,
		predicate: P,
	) -> Result<Option<bool>, Error<E>>
		where E: std::error::Error,
			  F: Fn(&H, &H) -> Result<bool, E>,
			  P: Fn(&V) -> bool,
	{
		if let Some(ref best_finalized_number) = self.best_finalized_number {
			if number <= *best_finalized_number {
				return Err(Error::Revert);
			}
		}

		// check if the given hash is equal or a descendent of any node in the
		// tree, if we find a valid node that passes the predicate then we must
		// ensure that we're not finalizing past any of its child nodes.
		for node in self.node_iter() {
			if predicate(&node.data) {
				if node.hash == *hash || is_descendent_of(&node.hash, hash)? {
					for node in node.children.iter() {
						if node.number <= number && is_descendent_of(&node.hash, &hash)? {
							return Err(Error::UnfinalizedAncestor);
						}
					}

					return Ok(Some(self.roots.iter().any(|root| root.hash == node.hash)));
				}
			}
		}

		Ok(None)
	}

	/// Finalize a root in the tree by either finalizing the node itself or a
	/// child node that's not in the tree, guaranteeing that the node being
	/// finalized isn't a descendent of any of the root's children. The given
	/// `predicate` is checked on the prospective finalized root and must pass for
	/// finalization to occur. The given function `is_descendent_of` should
	/// return `true` if the second hash (target) is a descendent of the first
	/// hash (base).
	pub fn finalize_with_descendent_if<F, P, E>(
		&mut self,
		hash: &H,
		number: N,
		is_descendent_of: &F,
		predicate: P,
	) -> Result<FinalizationResult<V>, Error<E>>
		where E: std::error::Error,
			  F: Fn(&H, &H) -> Result<bool, E>,
			  P: Fn(&V) -> bool,
	{
		if let Some(ref best_finalized_number) = self.best_finalized_number {
			if number <= *best_finalized_number {
				return Err(Error::Revert);
			}
		}

		// check if the given hash is equal or a a descendent of any root, if we
		// find a valid root that passes the predicate then we must ensure that
		// we're not finalizing past any children node.
		let mut position = None;
		for (i, root) in self.roots.iter().enumerate() {
			if predicate(&root.data) {
				if root.hash == *hash || is_descendent_of(&root.hash, hash)? {
					for node in root.children.iter() {
						if node.number <= number && is_descendent_of(&node.hash, &hash)? {
							return Err(Error::UnfinalizedAncestor);
						}
					}

					position = Some(i);
					break;
				}
			}
		}

		let node_data = position.map(|i| {
			let node = self.roots.swap_remove(i);
			self.roots = node.children;
			self.best_finalized_number = Some(node.number);
			node.data
		});

		// if the block being finalized is earlier than a given root, then it
		// must be its ancestor, otherwise we can prune the root. if there's a
		// root at the same height then the hashes must match. otherwise the
		// node being finalized is higher than the root so it must be its
		// descendent (in this case the node wasn't finalized earlier presumably
		// because the predicate didn't pass).
		let mut changed = false;
		self.roots.retain(|root| {
			let retain =
				root.number > number && is_descendent_of(hash, &root.hash).unwrap_or(false) ||
				root.number == number && root.hash == *hash ||
				is_descendent_of(&root.hash, hash).unwrap_or(false);

			if !retain {
				changed = true;
			}

			retain
		});

		self.best_finalized_number = Some(number);

		match (node_data, changed) {
			(Some(data), _) => Ok(FinalizationResult::Changed(Some(data))),
			(None, true) => Ok(FinalizationResult::Changed(None)),
			(None, false) => Ok(FinalizationResult::Unchanged),
		}
	}
}

// Workaround for: https://github.com/rust-lang/rust/issues/34537
mod node_implementation {
	use super::*;

	/// The outcome of a search within a node.
	pub enum FindOutcome<T> {
		// this is the node we were looking for.
		Found(T),
		// not the node we're looking for. contains a flag indicating
		// whether the node was a descendent. true implies the predicate failed.
		Failure(bool),
		// Abort search.
		Abort,
	}

	#[derive(Clone, Debug, Decode, Encode, PartialEq)]
	pub struct Node<H, N, V> {
		pub hash: H,
		pub number: N,
		pub data: V,
		pub children: Vec<Node<H, N, V>>,
	}

	impl<H: PartialEq, N: Ord, V> Node<H, N, V> {
		/// Rebalance the tree, i.e. sort child nodes by max branch depth (decreasing).
		pub fn rebalance(&mut self) {
			self.children.sort_by_key(|n| Reverse(n.max_depth()));
			for child in &mut self.children {
				child.rebalance();
			}
		}

		/// Finds the max depth among all branches descendent from this node.
		pub fn max_depth(&self) -> usize {
			let mut max = 0;

			for node in &self.children {
				max = node.max_depth().max(max)
			}

			max + 1
		}

		pub fn import<F, E: std::error::Error>(
			&mut self,
			mut hash: H,
			mut number: N,
			mut data: V,
			is_descendent_of: &F,
		) -> Result<Option<(H, N, V)>, Error<E>>
			where E: fmt::Debug,
				  F: Fn(&H, &H) -> Result<bool, E>,
		{
			if self.hash == hash {
				return Err(Error::Duplicate);
			};

			if number <= self.number { return Ok(Some((hash, number, data))); }

			for node in self.children.iter_mut() {
				match node.import(hash, number, data, is_descendent_of)? {
					Some((h, n, d)) => {
						hash = h;
						number = n;
						data = d;
					},
					None => return Ok(None),
				}
			}

			if is_descendent_of(&self.hash, &hash)? {
				self.children.push(Node {
					data,
					hash: hash,
					number: number,
					children: Vec::new(),
				});

				Ok(None)
			} else {
				Ok(Some((hash, number, data)))
			}
		}

		/// Find a node in the tree that is the deepest ancestor of the given
		/// block hash which also passes the given predicate, backtracking
		/// when the predicate fails.
		/// The given function `is_descendent_of` should return `true` if the second hash (target)
		/// is a descendent of the first hash (base).
		///
<<<<<<< HEAD
		/// The returned indexes are from last to first, meaning the last is the least significant
		/// child, and the first is the most significant child. An empty list means that the
		/// current node is the result.
=======
		/// The returned indices are from last to first. The earliest index in the traverse path
		/// goes last, and the final index in the traverse path goes first. An empty list means
		/// that the current node is the result.
>>>>>>> 4944bd19
		pub fn find_node_index_where<F, P, E>(
			&self,
			hash: &H,
			number: &N,
			is_descendent_of: &F,
			predicate: &P,
		) -> Result<FindOutcome<Vec<usize>>, Error<E>>
			where E: std::error::Error,
				  F: Fn(&H, &H) -> Result<bool, E>,
				  P: Fn(&V) -> bool,
		{
			// stop searching this branch
			if *number < self.number {
				return Ok(FindOutcome::Failure(false));
			}

			let mut known_descendent_of = false;

			// continue depth-first search through all children
			for (i, node) in self.children.iter().enumerate() {
				// found node, early exit
				match node.find_node_index_where(hash, number, is_descendent_of, predicate)? {
					FindOutcome::Abort => return Ok(FindOutcome::Abort),
					FindOutcome::Found(mut x) => {
						x.push(i);
						return Ok(FindOutcome::Found(x))
					},
					FindOutcome::Failure(true) => {
						// if the block was a descendent of this child,
						// then it cannot be a descendent of any others,
						// so we don't search them.
						known_descendent_of = true;
						break;
					},
					FindOutcome::Failure(false) => {},
				}
			}

			// node not found in any of the descendents, if the node we're
			// searching for is a descendent of this node then we will stop the
			// search here, since there aren't any more children and we found
			// the correct node so we don't want to backtrack.
			let is_descendent_of = known_descendent_of || is_descendent_of(&self.hash, hash)?;
			if is_descendent_of {
				// if the predicate passes we return the node
				if predicate(&self.data) {
					return Ok(FindOutcome::Found(Vec::new()));
				}
			}

			// otherwise, tell our ancestor that we failed, and whether
			// the block was a descendent.
			Ok(FindOutcome::Failure(is_descendent_of))
		}

		/// Find a node in the tree that is the deepest ancestor of the given
		/// block hash which also passes the given predicate, backtracking
		/// when the predicate fails.
		/// The given function `is_descendent_of` should return `true` if the second hash (target)
		/// is a descendent of the first hash (base).
		pub fn find_node_where<F, P, E>(
			&self,
			hash: &H,
			number: &N,
			is_descendent_of: &F,
			predicate: &P,
		) -> Result<FindOutcome<&Node<H, N, V>>, Error<E>>
			where E: std::error::Error,
				  F: Fn(&H, &H) -> Result<bool, E>,
				  P: Fn(&V) -> bool,
		{
			let outcome = self.find_node_index_where(hash, number, is_descendent_of, predicate)?;

			match outcome {
				FindOutcome::Abort => Ok(FindOutcome::Abort),
				FindOutcome::Failure(f) => Ok(FindOutcome::Failure(f)),
				FindOutcome::Found(mut indexes) => {
					let mut cur = self;

					while let Some(i) = indexes.pop() {
						cur = &cur.children[i];
					}
					Ok(FindOutcome::Found(cur))
				},
			}
		}

		/// Find a node in the tree that is the deepest ancestor of the given
		/// block hash which also passes the given predicate, backtracking
		/// when the predicate fails.
		/// The given function `is_descendent_of` should return `true` if the second hash (target)
		/// is a descendent of the first hash (base).
<<<<<<< HEAD
		pub fn find_node_mut_where<F, P, E>(
=======
		pub fn find_node_where_mut<F, P, E>(
>>>>>>> 4944bd19
			&mut self,
			hash: &H,
			number: &N,
			is_descendent_of: &F,
			predicate: &P,
		) -> Result<FindOutcome<&mut Node<H, N, V>>, Error<E>>
			where E: std::error::Error,
				  F: Fn(&H, &H) -> Result<bool, E>,
				  P: Fn(&V) -> bool,
		{
			let outcome = self.find_node_index_where(hash, number, is_descendent_of, predicate)?;

			match outcome {
				FindOutcome::Abort => Ok(FindOutcome::Abort),
				FindOutcome::Failure(f) => Ok(FindOutcome::Failure(f)),
				FindOutcome::Found(mut indexes) => {
					let mut cur = self;

					while let Some(i) = indexes.pop() {
						cur = &mut cur.children[i];
					}
					Ok(FindOutcome::Found(cur))
				},
			}
		}
	}
}

// Workaround for: https://github.com/rust-lang/rust/issues/34537
use node_implementation::{Node, FindOutcome};

struct ForkTreeIterator<'a, H, N, V> {
	stack: Vec<&'a Node<H, N, V>>,
}

impl<'a, H, N, V> Iterator for ForkTreeIterator<'a, H, N, V> {
	type Item = &'a Node<H, N, V>;

	fn next(&mut self) -> Option<Self::Item> {
		self.stack.pop().map(|node| {
			// child nodes are stored ordered by max branch height (decreasing),
			// we want to keep this ordering while iterating but since we're
			// using a stack for iterator state we need to reverse it.
			self.stack.extend(node.children.iter().rev());
			node
		})
	}
}

#[cfg(test)]
mod test {
	use super::{FinalizationResult, ForkTree, Error};

	#[derive(Debug, PartialEq)]
	struct TestError;

	impl std::fmt::Display for TestError {
		fn fmt(&self, f: &mut std::fmt::Formatter) -> std::fmt::Result {
			write!(f, "TestError")
		}
	}

	impl std::error::Error for TestError {}

	fn test_fork_tree<'a>() -> (ForkTree<&'a str, u64, ()>, impl Fn(&&str, &&str) -> Result<bool, TestError>)  {
		let mut tree = ForkTree::new();

		//
		//     - B - C - D - E
		//    /
		//   /   - G
		//  /   /
		// A - F - H - I
		//          \
		//           - L - M - N
		//              \
		//               - O
		//  \
		//   — J - K
		//
		// (where N is not a part of fork tree)
		let is_descendent_of = |base: &&str, block: &&str| -> Result<bool, TestError> {
			let letters = vec!["B", "C", "D", "E", "F", "G", "H", "I", "J", "K", "L"];
			match (*base, *block) {
				("A", b) => Ok(letters.into_iter().any(|n| n == b)),
				("B", b) => Ok(b == "C" || b == "D" || b == "E"),
				("C", b) => Ok(b == "D" || b == "E"),
				("D", b) => Ok(b == "E"),
				("E", _) => Ok(false),
				("F", b) => Ok(b == "G" || b == "H" || b == "I" || b == "L" || b == "M" || b == "N" || b == "O"),
				("G", _) => Ok(false),
				("H", b) => Ok(b == "I" || b == "L" || b == "M" || b == "O"),
				("I", _) => Ok(false),
				("J", b) => Ok(b == "K"),
				("K", _) => Ok(false),
				("L", b) => Ok(b == "M" || b == "O" || b == "N"),
				("M", b) => Ok(b == "N"),
				("N", _) => Ok(false),
				("O", _) => Ok(false),
				("0", _) => Ok(true),
				_ => Ok(false),
			}
		};

		tree.import("A", 1, (), &is_descendent_of).unwrap();

		tree.import("B", 2, (), &is_descendent_of).unwrap();
		tree.import("C", 3, (), &is_descendent_of).unwrap();
		tree.import("D", 4, (), &is_descendent_of).unwrap();
		tree.import("E", 5, (), &is_descendent_of).unwrap();

		tree.import("F", 2, (), &is_descendent_of).unwrap();
		tree.import("G", 3, (), &is_descendent_of).unwrap();

		tree.import("H", 3, (), &is_descendent_of).unwrap();
		tree.import("I", 4, (), &is_descendent_of).unwrap();
		tree.import("L", 4, (), &is_descendent_of).unwrap();
		tree.import("M", 5, (), &is_descendent_of).unwrap();
		tree.import("O", 5, (), &is_descendent_of).unwrap();

		tree.import("J", 2, (), &is_descendent_of).unwrap();
		tree.import("K", 3, (), &is_descendent_of).unwrap();

		(tree, is_descendent_of)
	}

	#[test]
	fn import_doesnt_revert() {
		let (mut tree, is_descendent_of) = test_fork_tree();

		tree.finalize_root(&"A");

		assert_eq!(
			tree.best_finalized_number,
			Some(1),
		);

		assert_eq!(
			tree.import("A", 1, (), &is_descendent_of),
			Err(Error::Revert),
		);
	}

	#[test]
	fn import_doesnt_add_duplicates() {
		let (mut tree, is_descendent_of) = test_fork_tree();

		assert_eq!(
			tree.import("A", 1, (), &is_descendent_of),
			Err(Error::Duplicate),
		);

		assert_eq!(
			tree.import("I", 4, (), &is_descendent_of),
			Err(Error::Duplicate),
		);

		assert_eq!(
			tree.import("G", 3, (), &is_descendent_of),
			Err(Error::Duplicate),
		);

		assert_eq!(
			tree.import("K", 3, (), &is_descendent_of),
			Err(Error::Duplicate),
		);
	}

	#[test]
	fn finalize_root_works() {
		let finalize_a = || {
			let (mut tree, ..) = test_fork_tree();

			assert_eq!(
				tree.roots().map(|(h, n, _)| (h.clone(), n.clone())).collect::<Vec<_>>(),
				vec![("A", 1)],
			);

			// finalizing "A" opens up three possible forks
			tree.finalize_root(&"A");

			assert_eq!(
				tree.roots().map(|(h, n, _)| (h.clone(), n.clone())).collect::<Vec<_>>(),
				vec![("B", 2), ("F", 2), ("J", 2)],
			);

			tree
		};

		{
			let mut tree = finalize_a();

			// finalizing "B" will progress on its fork and remove any other competing forks
			tree.finalize_root(&"B");

			assert_eq!(
				tree.roots().map(|(h, n, _)| (h.clone(), n.clone())).collect::<Vec<_>>(),
				vec![("C", 3)],
			);

			// all the other forks have been pruned
			assert!(tree.roots.len() == 1);
		}

		{
			let mut tree = finalize_a();

			// finalizing "J" will progress on its fork and remove any other competing forks
			tree.finalize_root(&"J");

			assert_eq!(
				tree.roots().map(|(h, n, _)| (h.clone(), n.clone())).collect::<Vec<_>>(),
				vec![("K", 3)],
			);

			// all the other forks have been pruned
			assert!(tree.roots.len() == 1);
		}
	}

	#[test]
	fn finalize_works() {
		let (mut tree, is_descendent_of) = test_fork_tree();

		let original_roots = tree.roots.clone();

		// finalizing a block prior to any in the node doesn't change the tree
		assert_eq!(
			tree.finalize(&"0", 0, &is_descendent_of),
			Ok(FinalizationResult::Unchanged),
		);

		assert_eq!(tree.roots, original_roots);

		// finalizing "A" opens up three possible forks
		assert_eq!(
			tree.finalize(&"A", 1, &is_descendent_of),
			Ok(FinalizationResult::Changed(Some(()))),
		);

		assert_eq!(
			tree.roots().map(|(h, n, _)| (h.clone(), n.clone())).collect::<Vec<_>>(),
			vec![("B", 2), ("F", 2), ("J", 2)],
		);

		// finalizing anything lower than what we observed will fail
		assert_eq!(
			tree.best_finalized_number,
			Some(1),
		);

		assert_eq!(
			tree.finalize(&"Z", 1, &is_descendent_of),
			Err(Error::Revert),
		);

		// trying to finalize a node without finalizing its ancestors first will fail
		assert_eq!(
			tree.finalize(&"H", 3, &is_descendent_of),
			Err(Error::UnfinalizedAncestor),
		);

		// after finalizing "F" we can finalize "H"
		assert_eq!(
			tree.finalize(&"F", 2, &is_descendent_of),
			Ok(FinalizationResult::Changed(Some(()))),
		);

		assert_eq!(
			tree.finalize(&"H", 3, &is_descendent_of),
			Ok(FinalizationResult::Changed(Some(()))),
		);

		assert_eq!(
			tree.roots().map(|(h, n, _)| (h.clone(), n.clone())).collect::<Vec<_>>(),
			vec![("I", 4), ("L", 4)],
		);

		// finalizing a node from another fork that isn't part of the tree clears the tree
		assert_eq!(
			tree.finalize(&"Z", 5, &is_descendent_of),
			Ok(FinalizationResult::Changed(None)),
		);

		assert!(tree.roots.is_empty());
	}

	#[test]
	fn finalize_with_ancestor_works() {
		let (mut tree, is_descendent_of) = test_fork_tree();

		let original_roots = tree.roots.clone();

		// finalizing a block prior to any in the node doesn't change the tree
		assert_eq!(
			tree.finalize_with_ancestors(&"0", 0, &is_descendent_of),
			Ok(FinalizationResult::Unchanged),
		);

		assert_eq!(tree.roots, original_roots);

		// finalizing "A" opens up three possible forks
		assert_eq!(
			tree.finalize_with_ancestors(&"A", 1, &is_descendent_of),
			Ok(FinalizationResult::Changed(Some(()))),
		);

		assert_eq!(
			tree.roots().map(|(h, n, _)| (h.clone(), n.clone())).collect::<Vec<_>>(),
			vec![("B", 2), ("F", 2), ("J", 2)],
		);

		// finalizing H:
		// 1) removes roots that are not ancestors/descendants of H (B, J)
		// 2) opens root that is ancestor of H (F -> G+H)
		// 3) finalizes the just opened root H (H -> I + L)
		assert_eq!(
			tree.finalize_with_ancestors(&"H", 3, &is_descendent_of),
			Ok(FinalizationResult::Changed(Some(()))),
		);

		assert_eq!(
			tree.roots().map(|(h, n, _)| (h.clone(), n.clone())).collect::<Vec<_>>(),
			vec![("I", 4), ("L", 4)],
		);

		assert_eq!(
			tree.best_finalized_number,
			Some(3),
		);

		// finalizing N (which is not a part of the tree):
		// 1) removes roots that are not ancestors/descendants of N (I)
		// 2) opens root that is ancestor of N (L -> M+O)
		// 3) removes roots that are not ancestors/descendants of N (O)
		// 4) opens root that is ancestor of N (M -> {})
		assert_eq!(
			tree.finalize_with_ancestors(&"N", 6, &is_descendent_of),
			Ok(FinalizationResult::Changed(None)),
		);

		assert_eq!(
			tree.roots().map(|(h, n, _)| (h.clone(), n.clone())).collect::<Vec<_>>(),
			vec![],
		);

		assert_eq!(
			tree.best_finalized_number,
			Some(6),
		);
	}

	#[test]
	fn finalize_with_descendent_works() {
		#[derive(Debug, PartialEq)]
		struct Change { effective: u64 };

		let (mut tree, is_descendent_of) = {
			let mut tree = ForkTree::new();

			let is_descendent_of = |base: &&str, block: &&str| -> Result<bool, TestError> {

				//
				// A0 #1 - (B #2) - (C #5) - D #10 - E #15 - (F #100)
				//                            \
				//                             - (G #100)
				//
				// A1 #1
				//
				// Nodes B, C, F and G  are not part of the tree.
				match (*base, *block) {
					("A0", b) => Ok(b == "B" || b == "C" || b == "D" || b == "G"),
					("A1", _) => Ok(false),
					("C", b) => Ok(b == "D"),
					("D", b) => Ok(b == "E" || b == "F" || b == "G"),
					("E", b) => Ok(b == "F"),
					_ => Ok(false),
				}
			};

			tree.import("A0", 1, Change { effective: 5 }, &is_descendent_of).unwrap();
			tree.import("A1", 1, Change { effective: 5 }, &is_descendent_of).unwrap();
			tree.import("D", 10, Change { effective: 10 }, &is_descendent_of).unwrap();
			tree.import("E", 15, Change { effective: 50 }, &is_descendent_of).unwrap();

			(tree, is_descendent_of)
		};

		assert_eq!(
			tree.finalizes_any_with_descendent_if(
				&"B",
				2,
				&is_descendent_of,
				|c| c.effective <= 2,
			),
			Ok(None),
		);

		// finalizing "D" will finalize a block from the tree, but it can't be applied yet
		// since it is not a root change
		assert_eq!(
			tree.finalizes_any_with_descendent_if(
				&"D",
				10,
				&is_descendent_of,
				|c| c.effective == 10,
			),
			Ok(Some(false)),
		);

		// finalizing "B" doesn't finalize "A0" since the predicate doesn't pass,
		// although it will clear out "A1" from the tree
		assert_eq!(
			tree.finalize_with_descendent_if(
				&"B",
				2,
				&is_descendent_of,
				|c| c.effective <= 2,
			),
			Ok(FinalizationResult::Changed(None)),
		);

		assert_eq!(
			tree.roots().map(|(h, n, _)| (h.clone(), n.clone())).collect::<Vec<_>>(),
			vec![("A0", 1)],
		);

		// finalizing "C" will finalize the node "A0" and prune it out of the tree
		assert_eq!(
			tree.finalizes_any_with_descendent_if(
				&"C",
				5,
				&is_descendent_of,
				|c| c.effective <= 5,
			),
			Ok(Some(true)),
		);

		assert_eq!(
			tree.finalize_with_descendent_if(
				&"C",
				5,
				&is_descendent_of,
				|c| c.effective <= 5,
			),
			Ok(FinalizationResult::Changed(Some(Change { effective: 5 }))),
		);

		assert_eq!(
			tree.roots().map(|(h, n, _)| (h.clone(), n.clone())).collect::<Vec<_>>(),
			vec![("D", 10)],
		);

		// finalizing "F" will fail since it would finalize past "E" without finalizing "D" first
		assert_eq!(
			tree.finalizes_any_with_descendent_if(
				&"F",
				100,
				&is_descendent_of,
				|c| c.effective <= 100,
			),
			Err(Error::UnfinalizedAncestor),
		);

		// it will work with "G" though since it is not in the same branch as "E"
		assert_eq!(
			tree.finalizes_any_with_descendent_if(
				&"G",
				100,
				&is_descendent_of,
				|c| c.effective <= 100,
			),
			Ok(Some(true)),
		);

		assert_eq!(
			tree.finalize_with_descendent_if(
				&"G",
				100,
				&is_descendent_of,
				|c| c.effective <= 100,
			),
			Ok(FinalizationResult::Changed(Some(Change { effective: 10 }))),
		);

		// "E" will be pruned out
		assert_eq!(tree.roots().count(), 0);
	}

	#[test]
	fn iter_iterates_in_preorder() {
		let (tree, ..) = test_fork_tree();
		assert_eq!(
			tree.iter().map(|(h, n, _)| (h.clone(), n.clone())).collect::<Vec<_>>(),
			vec![
				("A", 1),
				("B", 2), ("C", 3), ("D", 4), ("E", 5),
				("F", 2),
				("G", 3),
				("H", 3), ("I", 4),
				("L", 4), ("M", 5), ("O", 5),
				("J", 2), ("K", 3)
			],
		);
	}

	#[test]
	fn minimizes_calls_to_is_descendent_of() {
		use std::sync::atomic::{AtomicUsize, Ordering};

		let n_is_descendent_of_calls = AtomicUsize::new(0);

		let is_descendent_of = |_: &&str, _: &&str| -> Result<bool, TestError> {
			n_is_descendent_of_calls.fetch_add(1, Ordering::SeqCst);
			Ok(true)
		};

		{
			// Deep tree where we want to call `finalizes_any_with_descendent_if`. The
			// search for the node should first check the predicate (which is cheaper) and
			// only then call `is_descendent_of`
			let mut tree = ForkTree::new();
			let letters = vec!["A", "B", "C", "D", "E", "F", "G", "H", "I", "J", "K"];

			for (i, letter) in letters.iter().enumerate() {
				tree.import::<_, TestError>(*letter, i, i, &|_, _| Ok(true)).unwrap();
			}

			// "L" is a descendent of "K", but the predicate will only pass for "K",
			// therefore only one call to `is_descendent_of` should be made
			assert_eq!(
				tree.finalizes_any_with_descendent_if(
					&"L",
					11,
					&is_descendent_of,
					|i| *i == 10,
				),
				Ok(Some(false)),
			);

			assert_eq!(
				n_is_descendent_of_calls.load(Ordering::SeqCst),
				1,
			);
		}

		n_is_descendent_of_calls.store(0, Ordering::SeqCst);

		{
			// Multiple roots in the tree where we want to call `finalize_with_descendent_if`.
			// The search for the root node should first check the predicate (which is cheaper)
			// and only then call `is_descendent_of`
			let mut tree = ForkTree::new();
			let letters = vec!["A", "B", "C", "D", "E", "F", "G", "H", "I", "J", "K"];

			for (i, letter) in letters.iter().enumerate() {
				tree.import::<_, TestError>(*letter, i, i, &|_, _| Ok(false)).unwrap();
			}

			// "L" is a descendent of "K", but the predicate will only pass for "K",
			// therefore only one call to `is_descendent_of` should be made
			assert_eq!(
				tree.finalize_with_descendent_if(
					&"L",
					11,
					&is_descendent_of,
					|i| *i == 10,
				),
				Ok(FinalizationResult::Changed(Some(10))),
			);

			assert_eq!(
				n_is_descendent_of_calls.load(Ordering::SeqCst),
				1,
			);
		}
	}

	#[test]
	fn find_node_works() {
		let (tree, is_descendent_of) = test_fork_tree();

		let node = tree.find_node_where(
			&"D",
			&4,
			&is_descendent_of,
			&|_| true,
		).unwrap().unwrap();

		assert_eq!(node.hash, "C");
		assert_eq!(node.number, 3);
	}

	#[test]
	fn prune_works() {
		let (mut tree, is_descendent_of) = test_fork_tree();

		tree.prune(
			&"C",
			&3,
			&is_descendent_of,
			&|_| true,
		).unwrap();

		assert_eq!(
			tree.roots.iter().map(|node| node.hash).collect::<Vec<_>>(),
			vec!["B"],
		);

		assert_eq!(
			tree.iter().map(|(hash, _, _)| *hash).collect::<Vec<_>>(),
			vec!["B", "C", "D", "E"],
		);

		tree.prune(
			&"E",
			&5,
			&is_descendent_of,
			&|_| true,
		).unwrap();

		assert_eq!(
			tree.roots.iter().map(|node| node.hash).collect::<Vec<_>>(),
			vec!["D"],
		);

		assert_eq!(
			tree.iter().map(|(hash, _, _)| *hash).collect::<Vec<_>>(),
			vec!["D", "E"],
		);
	}

	#[test]
	fn find_node_backtracks_after_finding_highest_descending_node() {
		let mut tree = ForkTree::new();

		//
		// A - B
		//  \
		//   — C
		//
		let is_descendent_of = |base: &&str, block: &&str| -> Result<bool, TestError> {
			match (*base, *block) {
				("A", b) => Ok(b == "B" || b == "C" || b == "D"),
				("B", b) | ("C", b) => Ok(b == "D"),
				("0", _) => Ok(true),
				_ => Ok(false),
			}
		};

		tree.import("A", 1, 1, &is_descendent_of).unwrap();
		tree.import("B", 2, 2, &is_descendent_of).unwrap();
		tree.import("C", 2, 4, &is_descendent_of).unwrap();

		// when searching the tree we reach node `C`, but the
		// predicate doesn't pass. we should backtrack to `B`, but not to `A`,
		// since "B" fulfills the predicate.
		let node = tree.find_node_where(
			&"D",
			&3,
			&is_descendent_of,
			&|data| *data < 3,
		).unwrap();

		assert_eq!(node.unwrap().hash, "B");
	}

	#[test]
	fn tree_rebalance() {
		let (mut tree, _) = test_fork_tree();

		assert_eq!(
			tree.iter().map(|(h, _, _)| *h).collect::<Vec<_>>(),
			vec!["A", "B", "C", "D", "E", "F", "G", "H", "I", "L", "M", "O", "J", "K"],
		);

		// after rebalancing the tree we should iterate in preorder exploring
		// the longest forks first. check the ascii art above to understand the
		// expected output below.
		tree.rebalance();

		assert_eq!(
			tree.iter().map(|(h, _, _)| *h).collect::<Vec<_>>(),
			["A", "B", "C", "D", "E", "F", "H", "L", "M", "O", "I", "G", "J", "K"]
		);
	}
}<|MERGE_RESOLUTION|>--- conflicted
+++ resolved
@@ -250,13 +250,8 @@
 		Ok(None)
 	}
 
-<<<<<<< HEAD
-	/// Same as `find_node_where`, but returns mutable reference.
-	pub fn find_node_mut_where<F, E, P>(
-=======
 	/// Same as [`find_node_where`](Self::find_node_where), but returns mutable reference.
 	pub fn find_node_where_mut<F, E, P>(
->>>>>>> 4944bd19
 		&mut self,
 		hash: &H,
 		number: &N,
@@ -269,11 +264,7 @@
 	{
 		// search for node starting from all roots
 		for root in self.roots.iter_mut() {
-<<<<<<< HEAD
-			let node = root.find_node_mut_where(hash, number, is_descendent_of, predicate)?;
-=======
 			let node = root.find_node_where_mut(hash, number, is_descendent_of, predicate)?;
->>>>>>> 4944bd19
 
 			// found the node, early exit
 			if let FindOutcome::Found(node) = node {
@@ -644,15 +635,9 @@
 		/// The given function `is_descendent_of` should return `true` if the second hash (target)
 		/// is a descendent of the first hash (base).
 		///
-<<<<<<< HEAD
-		/// The returned indexes are from last to first, meaning the last is the least significant
-		/// child, and the first is the most significant child. An empty list means that the
-		/// current node is the result.
-=======
 		/// The returned indices are from last to first. The earliest index in the traverse path
 		/// goes last, and the final index in the traverse path goes first. An empty list means
 		/// that the current node is the result.
->>>>>>> 4944bd19
 		pub fn find_node_index_where<F, P, E>(
 			&self,
 			hash: &H,
@@ -745,11 +730,7 @@
 		/// when the predicate fails.
 		/// The given function `is_descendent_of` should return `true` if the second hash (target)
 		/// is a descendent of the first hash (base).
-<<<<<<< HEAD
-		pub fn find_node_mut_where<F, P, E>(
-=======
 		pub fn find_node_where_mut<F, P, E>(
->>>>>>> 4944bd19
 			&mut self,
 			hash: &H,
 			number: &N,
