--- conflicted
+++ resolved
@@ -12,10 +12,6 @@
 targets = ["x86_64-unknown-linux-gnu"]
 
 [dev-dependencies]
-<<<<<<< HEAD
-tokio = { version = "1.14", features = ["macros"] }
-=======
 tokio = { version = "1.15", features = ["macros"] }
->>>>>>> 50156013
 test-utils = { version = "4.0.0-dev", path = "..", package = "substrate-test-utils" }
 sc-service = { version = "0.10.0-dev", path = "../../client/service" }