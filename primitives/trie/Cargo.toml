[package]
name = "sp-trie"
version = "4.0.0"
authors = ["Parity Technologies <admin@parity.io>"]
description = "Patricia trie stuff using a parity-scale-codec node format"
repository = "https://github.com/paritytech/substrate/"
license = "Apache-2.0"
edition = "2021"
homepage = "https://substrate.io"
documentation = "https://docs.rs/sp-trie"
readme = "README.md"

[package.metadata.docs.rs]
targets = ["x86_64-unknown-linux-gnu"]

[[bench]]
name = "bench"
harness = false

[dependencies]
codec = { package = "parity-scale-codec", version = "2.0.0", default-features = false }
scale-info = { version = "1.0", default-features = false, features = ["derive"] }
sp-std = { version = "4.0.0", default-features = false, path = "../std" }
hash-db = { version = "0.15.2", default-features = false }
trie-db = { version = "0.23.0", default-features = false }
trie-root = { version = "0.17.0", default-features = false }
memory-db = { version = "0.28.0", default-features = false }
<<<<<<< HEAD
sp-core = { version = "4.0.0-dev", default-features = false, path = "../core" }
=======
sp-core = { version = "4.1.0-dev", default-features = false, path = "../core" }
>>>>>>> 765cd290

[dev-dependencies]
trie-bench = "0.29.0"
trie-standardmap = "0.15.2"
criterion = "0.3.3"
hex-literal = "0.3.4"
sp-runtime = { version = "4.0.0", path = "../runtime" }

[features]
default = ["std"]
std = [
	"sp-std/std",
	"codec/std",
	"scale-info/std",
	"hash-db/std",
	"memory-db/std",
	"trie-db/std",
	"trie-root/std",
	"sp-core/std",
]
memory-tracker = []<|MERGE_RESOLUTION|>--- conflicted
+++ resolved
@@ -25,11 +25,7 @@
 trie-db = { version = "0.23.0", default-features = false }
 trie-root = { version = "0.17.0", default-features = false }
 memory-db = { version = "0.28.0", default-features = false }
-<<<<<<< HEAD
-sp-core = { version = "4.0.0-dev", default-features = false, path = "../core" }
-=======
 sp-core = { version = "4.1.0-dev", default-features = false, path = "../core" }
->>>>>>> 765cd290
 
 [dev-dependencies]
 trie-bench = "0.29.0"
