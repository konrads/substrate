// This file is part of Substrate.

// Copyright (C) 2021-2022 Parity Technologies (UK) Ltd.
// SPDX-License-Identifier: Apache-2.0

// Licensed under the Apache License, Version 2.0 (the "License");
// you may not use this file except in compliance with the License.
// You may obtain a copy of the License at
//
// 	http://www.apache.org/licenses/LICENSE-2.0
//
// Unless required by applicable law or agreed to in writing, software
// distributed under the License is distributed on an "AS IS" BASIS,
// WITHOUT WARRANTIES OR CONDITIONS OF ANY KIND, either express or implied.
// See the License for the specific language governing permissions and
// limitations under the License.

use super::*;
use crate as multi_phase;
use frame_election_provider_support::{
	data_provider, onchain, ElectionDataProvider, IntoUnboundedVoters, SequentialPhragmen,
};
pub use frame_support::{assert_noop, assert_ok};
use frame_support::{
	parameter_types,
	traits::{ConstU32, Hooks},
	bounded_vec,
	weights::Weight,
	BoundedVec,
};
use multi_phase::unsigned::{IndexAssignmentOf, VoterOf};
use parking_lot::RwLock;
use sp_core::{
	offchain::{
		testing::{PoolState, TestOffchainExt, TestTransactionPoolExt},
		OffchainDbExt, OffchainWorkerExt, TransactionPoolExt,
	},
	H256,
};
use sp_npos_elections::{
	assignment_ratio_to_staked_normalized, seq_phragmen, to_supports, ElectionResult,
	EvaluateSupport, ExtendedBalance, NposSolution,
};
use sp_runtime::{
	testing::Header,
	traits::{BlakeTwo256, IdentityLookup},
	PerU16,
};
use std::sync::Arc;

pub type Block = sp_runtime::generic::Block<Header, UncheckedExtrinsic>;
pub type UncheckedExtrinsic = sp_runtime::generic::UncheckedExtrinsic<AccountId, Call, (), ()>;

frame_support::construct_runtime!(
	pub enum Runtime where
		Block = Block,
		NodeBlock = Block,
		UncheckedExtrinsic = UncheckedExtrinsic
	{
		System: frame_system::{Pallet, Call, Event<T>, Config},
		Balances: pallet_balances::{Pallet, Call, Event<T>, Config<T>},
		MultiPhase: multi_phase::{Pallet, Call, Event<T>},
	}
);

pub(crate) type Balance = u64;
pub(crate) type AccountId = u64;
pub(crate) type BlockNumber = u64;
pub(crate) type VoterIndex = u32;
pub(crate) type TargetIndex = u16;

sp_npos_elections::generate_solution_type!(
	#[compact]
	pub struct TestNposSolution::<VoterIndex = VoterIndex, TargetIndex = TargetIndex, Accuracy = PerU16>(16)
);

/// All events of this pallet.
pub(crate) fn multi_phase_events() -> Vec<super::Event<Runtime>> {
	System::events()
		.into_iter()
		.map(|r| r.event)
		.filter_map(|e| if let Event::MultiPhase(inner) = e { Some(inner) } else { None })
		.collect::<Vec<_>>()
}

/// To from `now` to block `n`.
pub fn roll_to(n: BlockNumber) {
	let now = System::block_number();
	for i in now + 1..=n {
		System::set_block_number(i);
		MultiPhase::on_initialize(i);
	}
}

pub fn roll_to_with_ocw(n: BlockNumber) {
	let now = System::block_number();
	for i in now + 1..=n {
		System::set_block_number(i);
		MultiPhase::on_initialize(i);
		MultiPhase::offchain_worker(i);
	}
}

pub struct TrimHelpers {
	pub voters: Vec<VoterOf<Runtime>>,
	pub assignments: Vec<IndexAssignmentOf<Runtime>>,
	pub encoded_size_of:
		Box<dyn Fn(&[IndexAssignmentOf<Runtime>]) -> Result<usize, sp_npos_elections::Error>>,
	pub voter_index: Box<
		dyn Fn(
			&<Runtime as frame_system::Config>::AccountId,
		) -> Option<SolutionVoterIndexOf<Runtime>>,
	>,
}

/// Helpers for setting up trimming tests.
///
/// Assignments are pre-sorted in reverse order of stake.
pub fn trim_helpers() -> TrimHelpers {
	let RoundSnapshot { voters, targets } = MultiPhase::snapshot().unwrap();
	let stakes: std::collections::HashMap<_, _> =
		voters.iter().map(|(id, stake, _)| (*id, *stake)).collect();

	// Compute the size of a solution comprised of the selected arguments.
	//
	// This function completes in `O(edges)`; it's expensive, but linear.
	let encoded_size_of = Box::new(|assignments: &[IndexAssignmentOf<Runtime>]| {
		SolutionOf::<Runtime>::try_from(assignments).map(|s| s.encoded_size())
	});
	let cache = helpers::generate_voter_cache::<Runtime>(&voters);
	let voter_index = helpers::voter_index_fn_owned::<Runtime>(cache);
	let target_index = helpers::target_index_fn::<Runtime>(&targets);

	let desired_targets = MultiPhase::desired_targets().unwrap();

	let ElectionResult { mut assignments, .. } = seq_phragmen::<_, SolutionAccuracyOf<Runtime>>(
		desired_targets as usize,
		targets.clone(),
		voters.clone().into_unbounded_voters(),
		None,
	)
	.unwrap();

	// sort by decreasing order of stake
	assignments.sort_unstable_by_key(|assignment| {
		std::cmp::Reverse(stakes.get(&assignment.who).cloned().unwrap_or_default())
	});

	// convert to IndexAssignment
	let assignments = assignments
		.iter()
		.map(|assignment| {
			IndexAssignmentOf::<Runtime>::new(assignment, &voter_index, &target_index)
		})
		.collect::<Result<Vec<_>, _>>()
		.expect("test assignments don't contain any voters with too many votes");

	TrimHelpers { voters, assignments, encoded_size_of, voter_index: Box::new(voter_index) }
}

/// Spit out a verifiable raw solution.
///
/// This is a good example of what an offchain miner would do.
pub fn raw_solution() -> RawSolution<SolutionOf<Runtime>> {
	let RoundSnapshot { voters, targets } = MultiPhase::snapshot().unwrap();
	let desired_targets = MultiPhase::desired_targets().unwrap();

	let ElectionResult { winners: _, assignments } =
		seq_phragmen::<_, SolutionAccuracyOf<Runtime>>(
			desired_targets as usize,
			targets.clone(),
			voters.clone().into_unbounded_voters(),
			None,
		)
		.unwrap();

	// closures
	let cache = helpers::generate_voter_cache::<Runtime>(&voters);
	let voter_index = helpers::voter_index_fn_linear::<Runtime>(&voters);
	let target_index = helpers::target_index_fn_linear::<Runtime>(&targets);
	let stake_of = helpers::stake_of_fn::<Runtime>(&voters, &cache);

	let score = {
		let staked = assignment_ratio_to_staked_normalized(assignments.clone(), &stake_of).unwrap();
		to_supports(&staked).evaluate()
	};
	let solution =
		<SolutionOf<Runtime>>::from_assignment(&assignments, &voter_index, &target_index).unwrap();

	let round = MultiPhase::round();
	RawSolution { solution, score, round }
}

pub fn witness() -> SolutionOrSnapshotSize {
	MultiPhase::snapshot()
		.map(|snap| SolutionOrSnapshotSize {
			voters: snap.voters.len() as u32,
			targets: snap.targets.len() as u32,
		})
		.unwrap_or_default()
}

impl frame_system::Config for Runtime {
	type SS58Prefix = ();
	type BaseCallFilter = frame_support::traits::Everything;
	type Origin = Origin;
	type Index = u64;
	type BlockNumber = BlockNumber;
	type Call = Call;
	type Hash = H256;
	type Hashing = BlakeTwo256;
	type AccountId = AccountId;
	type Lookup = IdentityLookup<Self::AccountId>;
	type Header = Header;
	type Event = Event;
	type BlockHashCount = ();
	type DbWeight = ();
	type BlockLength = ();
	type BlockWeights = BlockWeights;
	type Version = ();
	type PalletInfo = PalletInfo;
	type AccountData = pallet_balances::AccountData<u64>;
	type OnNewAccount = ();
	type OnKilledAccount = ();
	type SystemWeightInfo = ();
	type OnSetCode = ();
	type MaxConsumers = ConstU32<16>;
}

const NORMAL_DISPATCH_RATIO: Perbill = Perbill::from_percent(75);
parameter_types! {
	pub const ExistentialDeposit: u64 = 1;
	pub BlockWeights: frame_system::limits::BlockWeights = frame_system::limits::BlockWeights
		::with_sensible_defaults(2 * frame_support::weights::constants::WEIGHT_PER_SECOND, NORMAL_DISPATCH_RATIO);
}

impl pallet_balances::Config for Runtime {
	type Balance = Balance;
	type Event = Event;
	type DustRemoval = ();
	type ExistentialDeposit = ExistentialDeposit;
	type AccountStore = System;
	type MaxLocks = ();
	type MaxReserves = ();
	type ReserveIdentifier = [u8; 8];
	type WeightInfo = ();
}

parameter_types! {
	pub static Targets: Vec<AccountId> = vec![10, 20, 30, 40];
<<<<<<< HEAD
	pub static Voters: Vec<(AccountId, VoteWeight, BoundedVec<AccountId, MaxVotesPerVoter>)> = vec![
		(1, 10, vec![10, 20].try_into().unwrap()),
		(2, 10, vec![30, 40].try_into().unwrap()),
		(3, 10, vec![40].try_into().unwrap()),
		(4, 10, vec![10, 20, 30, 40].try_into().unwrap()),
		// self votes.
		(10, 10, vec![10].try_into().unwrap()),
		(20, 20, vec![20].try_into().unwrap()),
		(30, 30, vec![30].try_into().unwrap()),
		(40, 40, vec![40].try_into().unwrap()),
=======
	pub static Voters: Vec<VoterOf<Runtime>> = vec![
		(1, 10, bounded_vec![10, 20]),
		(2, 10, bounded_vec![30, 40]),
		(3, 10, bounded_vec![40]),
		(4, 10, bounded_vec![10, 20, 30, 40]),
		// self votes.
		(10, 10, bounded_vec![10]),
		(20, 20, bounded_vec![20]),
		(30, 30, bounded_vec![30]),
		(40, 40, bounded_vec![40]),
>>>>>>> 7ca67ee8
	];

	pub static DesiredTargets: u32 = 2;
	pub static SignedPhase: BlockNumber = 10;
	pub static UnsignedPhase: BlockNumber = 5;
	pub static SignedMaxSubmissions: u32 = 5;
	pub static SignedDepositBase: Balance = 5;
	pub static SignedDepositByte: Balance = 0;
	pub static SignedDepositWeight: Balance = 0;
	pub static SignedRewardBase: Balance = 7;
	pub static SignedMaxWeight: Weight = BlockWeights::get().max_block;
	pub static MinerTxPriority: u64 = 100;
	pub static SolutionImprovementThreshold: Perbill = Perbill::zero();
	pub static OffchainRepeat: BlockNumber = 5;
	pub static MinerMaxWeight: Weight = BlockWeights::get().max_block;
	pub static MinerMaxLength: u32 = 256;
	pub static MockWeightInfo: bool = false;
	pub static VoterSnapshotPerBlock: VoterIndex = Bounded::max_value();
	pub static EpochLength: u64 = 30;
	pub static OnChianFallback: bool = true;
	pub MaxVotesPerVoter: u32 = <TestNposSolution as NposSolution>::LIMIT as u32;
}

impl onchain::Config for Runtime {
	type Accuracy = sp_runtime::Perbill;
	type DataProvider = StakingMock;
	type TargetsPageSize = ();
	type VoterPageSize = ();
	type MaxBackersPerWinner = ConstU32<{ u32::MAX }>;
	type MaxWinnersPerPage = ConstU32<{ u32::MAX }>;
}

pub struct MockFallback;
impl ElectionProvider for MockFallback {
	type AccountId = AccountId;
	type BlockNumber = u64;
	type Error = &'static str;
	type DataProvider = StakingMock;
	type Pages = ();
	type MaxBackersPerWinner = ConstU32<{ u32::MAX }>;
	type MaxWinnersPerPage = ConstU32<{ u32::MAX }>;

	fn elect(page: PageIndex) -> Result<BoundedSupportsOf<Self>, Self::Error> {
		assert_eq!(page, 0);

		if OnChianFallback::get() {
			onchain::OnChainSequentialPhragmen::<Runtime>::elect(page)
				.map_err(|_| "OnChainSequentialPhragmen failed")
		} else {
			super::NoFallback::<Runtime>::elect(page)
		}
	}
}

// Hopefully this won't be too much of a hassle to maintain.
pub struct DualMockWeightInfo;
impl multi_phase::weights::WeightInfo for DualMockWeightInfo {
	fn on_initialize_nothing() -> Weight {
		if MockWeightInfo::get() {
			Zero::zero()
		} else {
			<() as multi_phase::weights::WeightInfo>::on_initialize_nothing()
		}
	}
	fn create_snapshot_internal(v: u32, t: u32) -> Weight {
		if MockWeightInfo::get() {
			Zero::zero()
		} else {
			<() as multi_phase::weights::WeightInfo>::create_snapshot_internal(v, t)
		}
	}
	fn on_initialize_open_signed() -> Weight {
		if MockWeightInfo::get() {
			Zero::zero()
		} else {
			<() as multi_phase::weights::WeightInfo>::on_initialize_open_signed()
		}
	}
	fn on_initialize_open_unsigned() -> Weight {
		if MockWeightInfo::get() {
			Zero::zero()
		} else {
			<() as multi_phase::weights::WeightInfo>::on_initialize_open_unsigned()
		}
	}
	fn elect_queued(a: u32, d: u32) -> Weight {
		if MockWeightInfo::get() {
			Zero::zero()
		} else {
			<() as multi_phase::weights::WeightInfo>::elect_queued(a, d)
		}
	}
	fn finalize_signed_phase_accept_solution() -> Weight {
		if MockWeightInfo::get() {
			Zero::zero()
		} else {
			<() as multi_phase::weights::WeightInfo>::finalize_signed_phase_accept_solution()
		}
	}
	fn finalize_signed_phase_reject_solution() -> Weight {
		if MockWeightInfo::get() {
			Zero::zero()
		} else {
			<() as multi_phase::weights::WeightInfo>::finalize_signed_phase_reject_solution()
		}
	}
	fn submit(c: u32) -> Weight {
		if MockWeightInfo::get() {
			Zero::zero()
		} else {
			<() as multi_phase::weights::WeightInfo>::submit(c)
		}
	}
	fn submit_unsigned(v: u32, t: u32, a: u32, d: u32) -> Weight {
		if MockWeightInfo::get() {
			// 10 base
			// 5 per edge.
			(10 as Weight).saturating_add((5 as Weight).saturating_mul(a as Weight))
		} else {
			<() as multi_phase::weights::WeightInfo>::submit_unsigned(v, t, a, d)
		}
	}
	fn feasibility_check(v: u32, t: u32, a: u32, d: u32) -> Weight {
		if MockWeightInfo::get() {
			// 10 base
			// 5 per edge.
			(10 as Weight).saturating_add((5 as Weight).saturating_mul(a as Weight))
		} else {
			<() as multi_phase::weights::WeightInfo>::feasibility_check(v, t, a, d)
		}
	}
}

parameter_types! {
	pub static Balancing: Option<(usize, ExtendedBalance)> = Some((0, 0));
}

pub struct TestBenchmarkingConfig;
impl BenchmarkingConfig for TestBenchmarkingConfig {
	const VOTERS: [u32; 2] = [400, 600];
	const ACTIVE_VOTERS: [u32; 2] = [100, 300];
	const TARGETS: [u32; 2] = [200, 400];
	const DESIRED_TARGETS: [u32; 2] = [100, 180];

	const SNAPSHOT_MAXIMUM_VOTERS: u32 = 1000;
	const MINER_MAXIMUM_VOTERS: u32 = 1000;

	const MAXIMUM_TARGETS: u32 = 200;
}

impl crate::Config for Runtime {
	type Event = Event;
	type Currency = Balances;
	type EstimateCallFee = frame_support::traits::ConstU32<8>;
	type SignedPhase = SignedPhase;
	type UnsignedPhase = UnsignedPhase;
	type SolutionImprovementThreshold = SolutionImprovementThreshold;
	type OffchainRepeat = OffchainRepeat;
	type MinerMaxWeight = MinerMaxWeight;
	type MinerMaxLength = MinerMaxLength;
	type MinerTxPriority = MinerTxPriority;
	type SignedRewardBase = SignedRewardBase;
	type SignedDepositBase = SignedDepositBase;
	type SignedDepositByte = ();
	type SignedDepositWeight = ();
	type SignedMaxWeight = SignedMaxWeight;
	type SignedMaxSubmissions = SignedMaxSubmissions;
	type SlashHandler = ();
	type RewardHandler = ();
	type DataProvider = StakingMock;
	type WeightInfo = DualMockWeightInfo;
	type BenchmarkingConfig = TestBenchmarkingConfig;
	type Fallback = MockFallback;
	type ForceOrigin = frame_system::EnsureRoot<AccountId>;
	type Solution = TestNposSolution;
	type VoterSnapshotPerBlock = VoterSnapshotPerBlock;
	type Solver = SequentialPhragmen<AccountId, SolutionAccuracyOf<Runtime>, Balancing>;
}

impl<LocalCall> frame_system::offchain::SendTransactionTypes<LocalCall> for Runtime
where
	Call: From<LocalCall>,
{
	type OverarchingCall = Call;
	type Extrinsic = Extrinsic;
}

pub type Extrinsic = sp_runtime::testing::TestXt<Call, ()>;

parameter_types! {
	pub MaxNominations: u32 = <TestNposSolution as NposSolution>::LIMIT as u32;
}

#[derive(Default)]
pub struct ExtBuilder {}

pub struct StakingMock;
impl ElectionDataProvider for StakingMock {
	type AccountId = AccountId;
	type BlockNumber = u64;
<<<<<<< HEAD
	type MaxVotesPerVoter = MaxVotesPerVoter;

	fn targets(
		maybe_max_len: Option<usize>,
		remaining: PageIndex,
	) -> data_provider::Result<Vec<AccountId>> {
		assert!(remaining.is_zero());
=======
	type MaxVotesPerVoter = MaxNominations;
	fn targets(maybe_max_len: Option<usize>) -> data_provider::Result<Vec<AccountId>> {
>>>>>>> 7ca67ee8
		let targets = Targets::get();

		if maybe_max_len.map_or(false, |max_len| targets.len() > max_len) {
			return Err("Targets too big")
		}

		Ok(targets)
	}

<<<<<<< HEAD
	fn voters(
		maybe_max_len: Option<usize>,
		remaining: PageIndex,
	) -> data_provider::Result<
		Vec<(AccountId, VoteWeight, BoundedVec<AccountId, Self::MaxVotesPerVoter>)>,
	> {
		assert!(remaining.is_zero());

		let mut voters = Voters::get()
			.into_iter()
			.map(|(x, y, z)| (x, y, z.try_into().unwrap()))
			.collect::<Vec<_>>();
=======
	fn voters(maybe_max_len: Option<usize>) -> data_provider::Result<Vec<VoterOf<Runtime>>> {
		let mut voters = Voters::get();
>>>>>>> 7ca67ee8
		if let Some(max_len) = maybe_max_len {
			voters.truncate(max_len)
		}

		Ok(voters)
	}

	fn desired_targets() -> data_provider::Result<u32> {
		Ok(DesiredTargets::get())
	}

	fn next_election_prediction(now: u64) -> u64 {
		now + EpochLength::get() - now % EpochLength::get()
	}

	#[cfg(feature = "runtime-benchmarks")]
	fn put_snapshot(
<<<<<<< HEAD
		voters: Vec<(AccountId, VoteWeight, BoundedVec<AccountId, Self::MaxVotesPerVoter>)>,
=======
		voters: Vec<VoterOf<Runtime>>,
>>>>>>> 7ca67ee8
		targets: Vec<AccountId>,
		_target_stake: Option<VoteWeight>,
	) {
		Targets::set(targets);
		Voters::set(voters);
	}

	#[cfg(feature = "runtime-benchmarks")]
	fn clear() {
		Targets::set(vec![]);
		Voters::set(vec![]);
	}

	#[cfg(feature = "runtime-benchmarks")]
	fn add_voter(
		voter: AccountId,
		weight: VoteWeight,
		targets: BoundedVec<AccountId, Self::MaxVotesPerVoter>,
	) {
		let mut current = Voters::get();
		current.push((voter, weight, targets));
		Voters::set(current);
	}

	#[cfg(feature = "runtime-benchmarks")]
	fn add_target(target: AccountId) {
		let mut current = Targets::get();
		current.push(target);
		Targets::set(current);

		// to be on-par with staking, we add a self vote as well. the stake is really not that
		// important.
		let mut current = Voters::get();
<<<<<<< HEAD
		current.push((target, ExistentialDeposit::get() as u64, vec![target].try_into().unwrap()));
=======
		current.push((target, ExistentialDeposit::get() as u64, bounded_vec![target]));
>>>>>>> 7ca67ee8
		Voters::set(current);
	}
}

impl ExtBuilder {
	pub fn miner_tx_priority(self, p: u64) -> Self {
		<MinerTxPriority>::set(p);
		self
	}
	pub fn solution_improvement_threshold(self, p: Perbill) -> Self {
		<SolutionImprovementThreshold>::set(p);
		self
	}
	pub fn phases(self, signed: BlockNumber, unsigned: BlockNumber) -> Self {
		<SignedPhase>::set(signed);
		<UnsignedPhase>::set(unsigned);
		self
	}
	pub fn onchain_fallback(self, onchain: bool) -> Self {
		<OnChianFallback>::set(onchain);
		self
	}
	pub fn miner_weight(self, weight: Weight) -> Self {
		<MinerMaxWeight>::set(weight);
		self
	}
	pub fn mock_weight_info(self, mock: bool) -> Self {
		<MockWeightInfo>::set(mock);
		self
	}
	pub fn desired_targets(self, t: u32) -> Self {
		<DesiredTargets>::set(t);
		self
	}
<<<<<<< HEAD
	pub fn add_voter(self, who: AccountId, stake: Balance, targets: Vec<AccountId>) -> Self {
		VOTERS.with(|v| v.borrow_mut().push((who, stake, targets.try_into().unwrap())));
=======
	pub fn add_voter(
		self,
		who: AccountId,
		stake: Balance,
		targets: BoundedVec<AccountId, MaxNominations>,
	) -> Self {
		VOTERS.with(|v| v.borrow_mut().push((who, stake, targets)));
>>>>>>> 7ca67ee8
		self
	}
	pub fn signed_max_submission(self, count: u32) -> Self {
		<SignedMaxSubmissions>::set(count);
		self
	}
	pub fn signed_deposit(self, base: u64, byte: u64, weight: u64) -> Self {
		<SignedDepositBase>::set(base);
		<SignedDepositByte>::set(byte);
		<SignedDepositWeight>::set(weight);
		self
	}
	pub fn signed_weight(self, weight: Weight) -> Self {
		<SignedMaxWeight>::set(weight);
		self
	}
	pub fn build(self) -> sp_io::TestExternalities {
		sp_tracing::try_init_simple();
		let mut storage =
			frame_system::GenesisConfig::default().build_storage::<Runtime>().unwrap();

		let _ = pallet_balances::GenesisConfig::<Runtime> {
			balances: vec![
				// bunch of account for submitting stuff only.
				(99, 100),
				(999, 100),
				(9999, 100),
			],
		}
		.assimilate_storage(&mut storage);

		sp_io::TestExternalities::from(storage)
	}

	pub fn build_offchainify(
		self,
		iters: u32,
	) -> (sp_io::TestExternalities, Arc<RwLock<PoolState>>) {
		let mut ext = self.build();
		let (offchain, offchain_state) = TestOffchainExt::new();
		let (pool, pool_state) = TestTransactionPoolExt::new();

		let mut seed = [0_u8; 32];
		seed[0..4].copy_from_slice(&iters.to_le_bytes());
		offchain_state.write().seed = seed;

		ext.register_extension(OffchainDbExt::new(offchain.clone()));
		ext.register_extension(OffchainWorkerExt::new(offchain));
		ext.register_extension(TransactionPoolExt::new(pool));

		(ext, pool_state)
	}

	pub fn build_and_execute(self, test: impl FnOnce() -> ()) {
		self.build().execute_with(test)
	}
}

pub(crate) fn balances(who: &AccountId) -> (Balance, Balance) {
	(Balances::free_balance(who), Balances::reserved_balance(who))
}<|MERGE_RESOLUTION|>--- conflicted
+++ resolved
@@ -22,9 +22,8 @@
 };
 pub use frame_support::{assert_noop, assert_ok};
 use frame_support::{
-	parameter_types,
+	bounded_vec, parameter_types,
 	traits::{ConstU32, Hooks},
-	bounded_vec,
 	weights::Weight,
 	BoundedVec,
 };
@@ -248,18 +247,6 @@
 
 parameter_types! {
 	pub static Targets: Vec<AccountId> = vec![10, 20, 30, 40];
-<<<<<<< HEAD
-	pub static Voters: Vec<(AccountId, VoteWeight, BoundedVec<AccountId, MaxVotesPerVoter>)> = vec![
-		(1, 10, vec![10, 20].try_into().unwrap()),
-		(2, 10, vec![30, 40].try_into().unwrap()),
-		(3, 10, vec![40].try_into().unwrap()),
-		(4, 10, vec![10, 20, 30, 40].try_into().unwrap()),
-		// self votes.
-		(10, 10, vec![10].try_into().unwrap()),
-		(20, 20, vec![20].try_into().unwrap()),
-		(30, 30, vec![30].try_into().unwrap()),
-		(40, 40, vec![40].try_into().unwrap()),
-=======
 	pub static Voters: Vec<VoterOf<Runtime>> = vec![
 		(1, 10, bounded_vec![10, 20]),
 		(2, 10, bounded_vec![30, 40]),
@@ -270,7 +257,6 @@
 		(20, 20, bounded_vec![20]),
 		(30, 30, bounded_vec![30]),
 		(40, 40, bounded_vec![40]),
->>>>>>> 7ca67ee8
 	];
 
 	pub static DesiredTargets: u32 = 2;
@@ -471,18 +457,13 @@
 impl ElectionDataProvider for StakingMock {
 	type AccountId = AccountId;
 	type BlockNumber = u64;
-<<<<<<< HEAD
-	type MaxVotesPerVoter = MaxVotesPerVoter;
+	type MaxVotesPerVoter = MaxNominations;
 
 	fn targets(
 		maybe_max_len: Option<usize>,
 		remaining: PageIndex,
 	) -> data_provider::Result<Vec<AccountId>> {
 		assert!(remaining.is_zero());
-=======
-	type MaxVotesPerVoter = MaxNominations;
-	fn targets(maybe_max_len: Option<usize>) -> data_provider::Result<Vec<AccountId>> {
->>>>>>> 7ca67ee8
 		let targets = Targets::get();
 
 		if maybe_max_len.map_or(false, |max_len| targets.len() > max_len) {
@@ -492,23 +473,16 @@
 		Ok(targets)
 	}
 
-<<<<<<< HEAD
 	fn voters(
 		maybe_max_len: Option<usize>,
 		remaining: PageIndex,
-	) -> data_provider::Result<
-		Vec<(AccountId, VoteWeight, BoundedVec<AccountId, Self::MaxVotesPerVoter>)>,
-	> {
+	) -> data_provider::Result<Vec<VoterOf<Runtime>>> {
 		assert!(remaining.is_zero());
 
 		let mut voters = Voters::get()
 			.into_iter()
 			.map(|(x, y, z)| (x, y, z.try_into().unwrap()))
 			.collect::<Vec<_>>();
-=======
-	fn voters(maybe_max_len: Option<usize>) -> data_provider::Result<Vec<VoterOf<Runtime>>> {
-		let mut voters = Voters::get();
->>>>>>> 7ca67ee8
 		if let Some(max_len) = maybe_max_len {
 			voters.truncate(max_len)
 		}
@@ -526,11 +500,7 @@
 
 	#[cfg(feature = "runtime-benchmarks")]
 	fn put_snapshot(
-<<<<<<< HEAD
-		voters: Vec<(AccountId, VoteWeight, BoundedVec<AccountId, Self::MaxVotesPerVoter>)>,
-=======
 		voters: Vec<VoterOf<Runtime>>,
->>>>>>> 7ca67ee8
 		targets: Vec<AccountId>,
 		_target_stake: Option<VoteWeight>,
 	) {
@@ -564,11 +534,7 @@
 		// to be on-par with staking, we add a self vote as well. the stake is really not that
 		// important.
 		let mut current = Voters::get();
-<<<<<<< HEAD
-		current.push((target, ExistentialDeposit::get() as u64, vec![target].try_into().unwrap()));
-=======
 		current.push((target, ExistentialDeposit::get() as u64, bounded_vec![target]));
->>>>>>> 7ca67ee8
 		Voters::set(current);
 	}
 }
@@ -603,10 +569,6 @@
 		<DesiredTargets>::set(t);
 		self
 	}
-<<<<<<< HEAD
-	pub fn add_voter(self, who: AccountId, stake: Balance, targets: Vec<AccountId>) -> Self {
-		VOTERS.with(|v| v.borrow_mut().push((who, stake, targets.try_into().unwrap())));
-=======
 	pub fn add_voter(
 		self,
 		who: AccountId,
@@ -614,7 +576,6 @@
 		targets: BoundedVec<AccountId, MaxNominations>,
 	) -> Self {
 		VOTERS.with(|v| v.borrow_mut().push((who, stake, targets)));
->>>>>>> 7ca67ee8
 		self
 	}
 	pub fn signed_max_submission(self, count: u32) -> Self {
