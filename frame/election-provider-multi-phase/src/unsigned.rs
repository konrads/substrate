// This file is part of Substrate.

// Copyright (C) 2020 Parity Technologies (UK) Ltd.
// SPDX-License-Identifier: Apache-2.0

// Licensed under the Apache License, Version 2.0 (the "License");
// you may not use this file except in compliance with the License.
// You may obtain a copy of the License at
//
// 	http://www.apache.org/licenses/LICENSE-2.0
//
// Unless required by applicable law or agreed to in writing, software
// distributed under the License is distributed on an "AS IS" BASIS,
// WITHOUT WARRANTIES OR CONDITIONS OF ANY KIND, either express or implied.
// See the License for the specific language governing permissions and
// limitations under the License.

//! The unsigned phase, and its miner.

use crate::{
	helpers, Call, CompactAccuracyOf, CompactOf, Config, ElectionCompute, Error, FeasibilityError,
	Pallet, RawSolution, ReadySolution, RoundSnapshot, SolutionOrSnapshotSize, Weight, WeightInfo,
};
use codec::{Encode, Decode};
use frame_support::{dispatch::DispatchResult, ensure, traits::Get};
use frame_system::offchain::SubmitTransaction;
use sp_arithmetic::Perbill;
use sp_npos_elections::{
	CompactSolution, ElectionResult, assignment_ratio_to_staked_normalized,
	assignment_staked_to_ratio_normalized, is_score_better, seq_phragmen,
};
use sp_runtime::{
<<<<<<< HEAD
	DispatchError,
	SaturatedConversion,
	offchain::storage::StorageValueRef,
	traits::TrailingZeroInput,
=======
	offchain::storage::{MutateStorageError, StorageValueRef},
	traits::TrailingZeroInput, SaturatedConversion
>>>>>>> df501229
};
use sp_std::{cmp::Ordering, convert::TryFrom, vec::Vec};

/// Storage key used to store the last block number at which offchain worker ran.
pub(crate) const OFFCHAIN_LAST_BLOCK: &[u8] = b"parity/multi-phase-unsigned-election";
/// Storage key used to store the offchain worker running status.
pub(crate) const OFFCHAIN_LOCK: &[u8] = b"parity/multi-phase-unsigned-election/lock";

/// Storage key used to cache the solution `call`.
pub(crate) const OFFCHAIN_CACHED_CALL: &[u8] = b"parity/multi-phase-unsigned-election/call";

/// A voter's fundamental data: their ID, their stake, and the list of candidates for whom they
/// voted.
pub type Voter<T> = (
	<T as frame_system::Config>::AccountId,
	sp_npos_elections::VoteWeight,
	Vec<<T as frame_system::Config>::AccountId>,
);

/// The relative distribution of a voter's stake among the winning targets.
pub type Assignment<T> = sp_npos_elections::Assignment<
	<T as frame_system::Config>::AccountId,
	CompactAccuracyOf<T>,
>;

/// The [`IndexAssignment`][sp_npos_elections::IndexAssignment] type specialized for a particular
/// runtime `T`.
pub type IndexAssignmentOf<T> = sp_npos_elections::IndexAssignmentOf<CompactOf<T>>;

#[derive(Debug, Eq, PartialEq)]
pub enum MinerError {
	/// An internal error in the NPoS elections crate.
	NposElections(sp_npos_elections::Error),
	/// Snapshot data was unavailable unexpectedly.
	SnapshotUnAvailable,
	/// Submitting a transaction to the pool failed.
	PoolSubmissionFailed,
	/// The pre-dispatch checks failed for the mined solution.
	PreDispatchChecksFailed(DispatchError),
	/// The solution generated from the miner is not feasible.
	Feasibility(FeasibilityError),
	/// Something went wrong fetching the lock.
	Lock(&'static str),
	/// Cannot restore a solution that was not stored.
	NoStoredSolution,
	/// Cached solution is not a `submit_unsigned` call.
	SolutionCallInvalid,
	/// Failed to store a solution.
	FailedToStoreSolution,
	/// There are no more voters to remove to trim the solution.
	NoMoreVoters,
}

impl From<sp_npos_elections::Error> for MinerError {
	fn from(e: sp_npos_elections::Error) -> Self {
		MinerError::NposElections(e)
	}
}

impl From<FeasibilityError> for MinerError {
	fn from(e: FeasibilityError) -> Self {
		MinerError::Feasibility(e)
	}
}

/// Save a given call into OCW storage.
fn save_solution<T: Config>(call: &Call<T>) -> Result<(), MinerError> {
	log!(debug, "saving a call to the offchain storage.");
	let storage = StorageValueRef::persistent(&OFFCHAIN_CACHED_CALL);
	match storage.mutate::<_, (), _>(|_| Ok(call.clone())) {
		Ok(_) => Ok(()),
		Err(MutateStorageError::ConcurrentModification(_)) => Err(MinerError::FailedToStoreSolution),
		Err(MutateStorageError::ValueFunctionFailed(_)) => {
			// this branch should be unreachable according to the definition of
			// `StorageValueRef::mutate`: that function should only ever `Err` if the closure we
			// pass it returns an error. however, for safety in case the definition changes, we do
			// not optimize the branch away or panic.
			Err(MinerError::FailedToStoreSolution)
		},
	}
}

/// Get a saved solution from OCW storage if it exists.
fn restore_solution<T: Config>() -> Result<Call<T>, MinerError> {
	StorageValueRef::persistent(&OFFCHAIN_CACHED_CALL)
		.get()
		.ok()
		.flatten()
		.ok_or(MinerError::NoStoredSolution)
}

/// Clear a saved solution from OCW storage.
pub(super) fn kill_ocw_solution<T: Config>() {
	log!(debug, "clearing offchain call cache storage.");
	let mut storage = StorageValueRef::persistent(&OFFCHAIN_CACHED_CALL);
	storage.clear();
}

/// Clear the offchain repeat storage.
///
/// After calling this, the next offchain worker is guaranteed to work, with respect to the
/// frequency repeat.
fn clear_offchain_repeat_frequency() {
	let mut last_block = StorageValueRef::persistent(&OFFCHAIN_LAST_BLOCK);
	last_block.clear();
}

/// `true` when OCW storage contains a solution
#[cfg(test)]
fn ocw_solution_exists<T: Config>() -> bool {
	matches!(StorageValueRef::persistent(&OFFCHAIN_CACHED_CALL).get::<Call<T>>(), Ok(Some(_)))
}

impl<T: Config> Pallet<T> {
	/// Attempt to restore a solution from cache. Otherwise, compute it fresh. Either way, submit
	/// if our call's score is greater than that of the cached solution.
	pub fn restore_or_compute_then_maybe_submit() -> Result<(), MinerError> {
		log!(debug,"miner attempting to restore or compute an unsigned solution.");

		let call = restore_solution::<T>()
		.and_then(|call| {
			// ensure the cached call is still current before submitting
			if let Call::submit_unsigned(solution, _) = &call {
				// prevent errors arising from state changes in a forkful chain
				Self::basic_checks(solution, "restored")?;
				Ok(call)
			} else {
				Err(MinerError::SolutionCallInvalid)
			}
		}).or_else::<MinerError, _>(|error| {
			log!(debug, "restoring solution failed due to {:?}", error);
			match error {
				MinerError::NoStoredSolution => {
					log!(trace, "mining a new solution.");
					// if not present or cache invalidated due to feasibility, regenerate.
					// note that failing `Feasibility` can only mean that the solution was
					// computed over a snapshot that has changed due to a fork.
					let call = Self::mine_checked_call()?;
					save_solution(&call)?;
					Ok(call)
				}
				MinerError::Feasibility(_) => {
					log!(trace, "wiping infeasible solution.");
					// kill the infeasible solution, hopefully in the next runs (whenever they
					// may be) we mine a new one.
					kill_ocw_solution::<T>();
					clear_offchain_repeat_frequency();
					Err(error)
				},
				_ => {
					// nothing to do. Return the error as-is.
					Err(error)
				}
			}
		})?;

		Self::submit_call(call)
	}

	/// Mine a new solution, cache it, and submit it back to the chain as an unsigned transaction.
	pub fn mine_check_save_submit() -> Result<(), MinerError> {
		log!(debug, "miner attempting to compute an unsigned solution.");

		let call = Self::mine_checked_call()?;
		save_solution(&call)?;
		Self::submit_call(call)
	}

	/// Mine a new solution as a call. Performs all checks.
	pub fn mine_checked_call() -> Result<Call<T>, MinerError> {
		let iters = Self::get_balancing_iters();
		// get the solution, with a load of checks to ensure if submitted, IT IS ABSOLUTELY VALID.
		let (raw_solution, witness) = Self::mine_and_check(iters)?;

		let score = raw_solution.score.clone();
		let call: Call<T> = Call::submit_unsigned(raw_solution, witness).into();

		log!(
			debug,
			"mined a solution with score {:?} and size {}",
			score,
			call.using_encoded(|b| b.len())
		);

		Ok(call)
	}

	fn submit_call(call: Call<T>) -> Result<(), MinerError> {
		log!(debug, "miner submitting a solution as an unsigned transaction");

		SubmitTransaction::<T, Call<T>>::submit_unsigned_transaction(call.into())
			.map_err(|_| MinerError::PoolSubmissionFailed)
	}

	// perform basic checks of a solution's validity
	//
	// Performance: note that it internally clones the provided solution.
	pub fn basic_checks(
		raw_solution: &RawSolution<CompactOf<T>>,
		solution_type: &str,
	) -> Result<(), MinerError> {
		Self::unsigned_pre_dispatch_checks(raw_solution).map_err(|err| {
			log!(debug, "pre-dispatch checks failed for {} solution: {:?}", solution_type, err);
			MinerError::PreDispatchChecksFailed(err)
		})?;

		Self::feasibility_check(raw_solution.clone(), ElectionCompute::Unsigned).map_err(|err| {
			log!(debug, "feasibility check failed for {} solution: {:?}", solution_type, err);
			err
		})?;

		Ok(())
	}

	/// Mine a new npos solution, with all the relevant checks to make sure that it will be accepted
	/// to the chain.
	///
	/// If you want an unchecked solution, use [`Pallet::mine_solution`].
	/// If you want a checked solution and submit it at the same time, use
	/// [`Pallet::mine_check_save_submit`].
	pub fn mine_and_check(
		iters: usize,
	) -> Result<(RawSolution<CompactOf<T>>, SolutionOrSnapshotSize), MinerError> {
		let (raw_solution, witness) = Self::mine_solution(iters)?;
		Self::basic_checks(&raw_solution, "mined")?;
		Ok((raw_solution, witness))
	}

	/// Mine a new npos solution.
	pub fn mine_solution(
		iters: usize,
	) -> Result<(RawSolution<CompactOf<T>>, SolutionOrSnapshotSize), MinerError> {
		let RoundSnapshot { voters, targets } =
			Self::snapshot().ok_or(MinerError::SnapshotUnAvailable)?;
		let desired_targets = Self::desired_targets().ok_or(MinerError::SnapshotUnAvailable)?;

		seq_phragmen::<_, CompactAccuracyOf<T>>(
			desired_targets as usize,
			targets,
			voters,
			Some((iters, 0)),
		)
		.map_err(Into::into)
		.and_then(Self::prepare_election_result)
	}

	/// Convert a raw solution from [`sp_npos_elections::ElectionResult`] to [`RawSolution`], which
	/// is ready to be submitted to the chain.
	///
	/// Will always reduce the solution as well.
	pub fn prepare_election_result(
		election_result: ElectionResult<T::AccountId, CompactAccuracyOf<T>>,
	) -> Result<(RawSolution<CompactOf<T>>, SolutionOrSnapshotSize), MinerError> {
		// NOTE: This code path is generally not optimized as it is run offchain. Could use some at
		// some point though.

		// storage items. Note: we have already read this from storage, they must be in cache.
		let RoundSnapshot { voters, targets } =
			Self::snapshot().ok_or(MinerError::SnapshotUnAvailable)?;
		let desired_targets = Self::desired_targets().ok_or(MinerError::SnapshotUnAvailable)?;

		// now make some helper closures.
		let cache = helpers::generate_voter_cache::<T>(&voters);
		let voter_index = helpers::voter_index_fn::<T>(&cache);
		let target_index = helpers::target_index_fn::<T>(&targets);
		let voter_at = helpers::voter_at_fn::<T>(&voters);
		let target_at = helpers::target_at_fn::<T>(&targets);
		let stake_of = helpers::stake_of_fn::<T>(&voters, &cache);

		// Compute the size of a compact solution comprised of the selected arguments.
		//
		// This function completes in `O(edges)`; it's expensive, but linear.
		let encoded_size_of = |assignments: &[IndexAssignmentOf<T>]| {
			CompactOf::<T>::try_from(assignments).map(|compact| compact.encoded_size())
		};

		let ElectionResult { assignments, winners } = election_result;

		// Reduce (requires round-trip to staked form)
		let sorted_assignments = {
			// convert to staked and reduce.
			let mut staked = assignment_ratio_to_staked_normalized(assignments, &stake_of)?;

			// we reduce before sorting in order to ensure that the reduction process doesn't
			// accidentally change the sort order
			sp_npos_elections::reduce(&mut staked);

			// Sort the assignments by reversed voter stake. This ensures that we can efficiently
			// truncate the list.
			staked.sort_by_key(
				|sp_npos_elections::StakedAssignment::<T::AccountId> { who, .. }| {
					// though staked assignments are expressed in terms of absolute stake, we'd
					// still need to iterate over all votes in order to actually compute the total
					// stake. it should be faster to look it up from the cache.
					let stake = cache
						.get(who)
						.map(|idx| {
							let (_, stake, _) = voters[*idx];
							stake
						})
						.unwrap_or_default();
					sp_std::cmp::Reverse(stake)
				},
			);

			// convert back.
			assignment_staked_to_ratio_normalized(staked)?
		};

		// convert to `IndexAssignment`. This improves the runtime complexity of repeatedly
		// converting to `Compact`.
		let mut index_assignments = sorted_assignments
			.into_iter()
			.map(|assignment| IndexAssignmentOf::<T>::new(
				&assignment,
				&voter_index,
				&target_index,
			))
			.collect::<Result<Vec<_>, _>>()?;

		// trim assignments list for weight and length.
		let size =
			SolutionOrSnapshotSize { voters: voters.len() as u32, targets: targets.len() as u32 };
		Self::trim_assignments_weight(
			desired_targets,
			size,
			T::MinerMaxWeight::get(),
			&mut index_assignments,
		);
		Self::trim_assignments_length(
			T::MinerMaxLength::get(),
			&mut index_assignments,
			&encoded_size_of,
		)?;

		// now make compact.
		let compact = CompactOf::<T>::try_from(&index_assignments)?;

		// re-calc score.
		let winners = sp_npos_elections::to_without_backing(winners);
		let score = compact.clone().score(&winners, stake_of, voter_at, target_at)?;

		let round = Self::round();
		Ok((RawSolution { compact, score, round }, size))
	}

	/// Get a random number of iterations to run the balancing in the OCW.
	///
	/// Uses the offchain seed to generate a random number, maxed with
	/// [`Config::MinerMaxIterations`].
	pub fn get_balancing_iters() -> usize {
		match T::MinerMaxIterations::get() {
			0 => 0,
			max @ _ => {
				let seed = sp_io::offchain::random_seed();
				let random = <u32>::decode(&mut TrailingZeroInput::new(seed.as_ref()))
					.expect("input is padded with zeroes; qed")
					% max.saturating_add(1);
				random as usize
			}
		}
	}

	/// Greedily reduce the size of the solution to fit into the block w.r.t. weight.
	///
	/// The weight of the solution is foremost a function of the number of voters (i.e.
	/// `assignments.len()`). Aside from this, the other components of the weight are invariant. The
	/// number of winners shall not be changed (otherwise the solution is invalid) and the
	/// `ElectionSize` is merely a representation of the total number of stakers.
	///
	/// Thus, we reside to stripping away some voters from the `assignments`.
	///
	/// Note that the solution is already computed, and the winners are elected based on the merit
	/// of the entire stake in the system. Nonetheless, some of the voters will be removed further
	/// down the line.
	///
	/// Indeed, the score must be computed **after** this step. If this step reduces the score too
	/// much or remove a winner, then the solution must be discarded **after** this step.
	pub fn trim_assignments_weight(
		desired_targets: u32,
		size: SolutionOrSnapshotSize,
		max_weight: Weight,
		assignments: &mut Vec<IndexAssignmentOf<T>>,
	) {
		let maximum_allowed_voters = Self::maximum_voter_for_weight::<T::WeightInfo>(
			desired_targets,
			size,
			max_weight,
		);
		let removing: usize = assignments.len().saturating_sub(
			maximum_allowed_voters.saturated_into(),
		);
		log!(
			debug,
			"from {} assignments, truncating to {} for weight, removing {}",
			assignments.len(), maximum_allowed_voters, removing,
		);
		assignments.truncate(maximum_allowed_voters as usize);
	}

	/// Greedily reduce the size of the solution to fit into the block w.r.t length.
	///
	/// The length of the solution is largely a function of the number of voters. The number of
	/// winners cannot be changed. Thus, to reduce the solution size, we need to strip voters.
	///
	/// Note that this solution is already computed, and winners are elected based on the merit of
	/// the total stake in the system. Nevertheless, some of the voters may be removed here.
	///
	/// Sometimes, removing a voter can cause a validator to also be implicitly removed, if
	/// that voter was the only backer of that winner. In such cases, this solution is invalid,
	/// which will be caught prior to submission.
	///
	/// The score must be computed **after** this step. If this step reduces the score too much,
	/// then the solution must be discarded.
	pub fn trim_assignments_length(
		max_allowed_length: u32,
		assignments: &mut Vec<IndexAssignmentOf<T>>,
		encoded_size_of: impl Fn(&[IndexAssignmentOf<T>]) -> Result<usize, sp_npos_elections::Error>,
	) -> Result<(), MinerError> {
		// Perform a binary search for the max subset of which can fit into the allowed
		// length. Having discovered that, we can truncate efficiently.
		let max_allowed_length: usize = max_allowed_length.saturated_into();
		let mut high = assignments.len();
		let mut low = 0;

		// not much we can do if assignments are already empty.
		if high == low {
			return Ok(());
		}

		while high - low > 1 {
			let test = (high + low) / 2;
			if encoded_size_of(&assignments[..test])? <= max_allowed_length {
				low = test;
			} else {
				high = test;
			}
		}
		let maximum_allowed_voters =
			if low < assignments.len() &&
				encoded_size_of(&assignments[..low + 1])? <= max_allowed_length
			{
				low + 1
			} else {
				low
			};

		// ensure our post-conditions are correct
		debug_assert!(
			encoded_size_of(&assignments[..maximum_allowed_voters]).unwrap() <= max_allowed_length
		);
		debug_assert!(if maximum_allowed_voters < assignments.len() {
			encoded_size_of(&assignments[..maximum_allowed_voters + 1]).unwrap()
				> max_allowed_length
		} else {
			true
		});

		// NOTE: before this point, every access was immutable.
		// after this point, we never error.
		// check before edit.

		log!(
			debug,
			"from {} assignments, truncating to {} for length, removing {}",
			assignments.len(),
			maximum_allowed_voters,
			assignments.len().saturating_sub(maximum_allowed_voters),
		);
		assignments.truncate(maximum_allowed_voters);

		Ok(())
	}

	/// Find the maximum `len` that a compact can have in order to fit into the block weight.
	///
	/// This only returns a value between zero and `size.nominators`.
	pub fn maximum_voter_for_weight<W: WeightInfo>(
		desired_winners: u32,
		size: SolutionOrSnapshotSize,
		max_weight: Weight,
	) -> u32 {
		if size.voters < 1 {
			return size.voters;
		}

		let max_voters = size.voters.max(1);
		let mut voters = max_voters;

		// helper closures.
		let weight_with = |active_voters: u32| -> Weight {
			W::submit_unsigned(size.voters, size.targets, active_voters, desired_winners)
		};

		let next_voters = |current_weight: Weight, voters: u32, step: u32| -> Result<u32, ()> {
			match current_weight.cmp(&max_weight) {
				Ordering::Less => {
					let next_voters = voters.checked_add(step);
					match next_voters {
						Some(voters) if voters < max_voters => Ok(voters),
						_ => Err(()),
					}
				}
				Ordering::Greater => voters.checked_sub(step).ok_or(()),
				Ordering::Equal => Ok(voters),
			}
		};

		// First binary-search the right amount of voters
		let mut step = voters / 2;
		let mut current_weight = weight_with(voters);

		while step > 0 {
			match next_voters(current_weight, voters, step) {
				// proceed with the binary search
				Ok(next) if next != voters => {
					voters = next;
				}
				// we are out of bounds, break out of the loop.
				Err(()) => {
					break;
				}
				// we found the right value - early exit the function.
				Ok(next) => return next,
			}
			step = step / 2;
			current_weight = weight_with(voters);
		}

		// Time to finish. We might have reduced less than expected due to rounding error. Increase
		// one last time if we have any room left, the reduce until we are sure we are below limit.
		while voters + 1 <= max_voters && weight_with(voters + 1) < max_weight {
			voters += 1;
		}
		while voters.checked_sub(1).is_some() && weight_with(voters) > max_weight {
			voters -= 1;
		}

		let final_decision = voters.min(size.voters);
		debug_assert!(
			weight_with(final_decision) <= max_weight,
			"weight_with({}) <= {}",
			final_decision,
			max_weight,
		);
		final_decision
	}

	/// Checks if an execution of the offchain worker is permitted at the given block number, or
	/// not.
	///
	/// This makes sure that
	/// 1. we don't run on previous blocks in case of a re-org
	/// 2. we don't run twice within a window of length `T::OffchainRepeat`.
	///
	/// Returns `Ok(())` if offchain worker limit is respected, `Err(reason)` otherwise. If `Ok()`
	/// is returned, `now` is written in storage and will be used in further calls as the baseline.
	pub fn ensure_offchain_repeat_frequency(now: T::BlockNumber) -> Result<(), MinerError> {
		let threshold = T::OffchainRepeat::get();
		let last_block = StorageValueRef::persistent(&OFFCHAIN_LAST_BLOCK);

		let mutate_stat = last_block.mutate::<_, &'static str, _>(
			|maybe_head: Result<Option<T::BlockNumber>, _>| {
				match maybe_head {
					Ok(Some(head)) if now < head => Err("fork."),
					Ok(Some(head)) if now >= head && now <= head + threshold => {
						Err("recently executed.")
					}
					Ok(Some(head)) if now > head + threshold => {
						// we can run again now. Write the new head.
						Ok(now)
					}
					_ => {
						// value doesn't exists. Probably this node just booted up. Write, and run
						Ok(now)
					}
				}
			},
		);

		match mutate_stat {
			// all good
			Ok(_) => Ok(()),
			// failed to write.
			Err(MutateStorageError::ConcurrentModification(_)) =>
				Err(MinerError::Lock("failed to write to offchain db (concurrent modification).")),
			// fork etc.
			Err(MutateStorageError::ValueFunctionFailed(why)) => Err(MinerError::Lock(why)),
		}
	}

	/// Do the basics checks that MUST happen during the validation and pre-dispatch of an unsigned
	/// transaction.
	///
	/// Can optionally also be called during dispatch, if needed.
	///
	/// NOTE: Ideally, these tests should move more and more outside of this and more to the miner's
	/// code, so that we do less and less storage reads here.
	pub fn unsigned_pre_dispatch_checks(
		solution: &RawSolution<CompactOf<T>>,
	) -> DispatchResult {
		// ensure solution is timely. Don't panic yet. This is a cheap check.
		ensure!(Self::current_phase().is_unsigned_open(), Error::<T>::PreDispatchEarlySubmission);

		// ensure round is current
		ensure!(Self::round() == solution.round, Error::<T>::OcwCallWrongEra);

		// ensure correct number of winners.
		ensure!(
			Self::desired_targets().unwrap_or_default()
				== solution.compact.unique_targets().len() as u32,
			Error::<T>::PreDispatchWrongWinnerCount,
		);

		// ensure score is being improved. Panic henceforth.
		ensure!(
			Self::queued_solution().map_or(true, |q: ReadySolution<_>| is_score_better::<Perbill>(
				solution.score,
				q.score,
				T::SolutionImprovementThreshold::get()
			)),
			Error::<T>::PreDispatchWeakSubmission,
		);

		Ok(())
	}
}

#[cfg(test)]
mod max_weight {
	#![allow(unused_variables)]
	use super::*;
	use crate::mock::MultiPhase;

	struct TestWeight;
	impl crate::weights::WeightInfo for TestWeight {
		fn on_initialize_nothing() -> Weight {
			unreachable!()
		}
		fn on_initialize_open_signed() -> Weight {
			unreachable!()
		}
		fn on_initialize_open_unsigned_with_snapshot() -> Weight {
			unreachable!()
		}
		fn elect_queued() -> Weight {
			0
		}
		fn on_initialize_open_unsigned_without_snapshot() -> Weight {
			unreachable!()
		}
		fn finalize_signed_phase_accept_solution() -> Weight {
			unreachable!()
		}
		fn finalize_signed_phase_reject_solution() -> Weight {
			unreachable!()
		}
		fn submit(c: u32) -> Weight {
			unreachable!()
		}
		fn submit_unsigned(v: u32, t: u32, a: u32, d: u32) -> Weight {
			(0 * v + 0 * t + 1000 * a + 0 * d) as Weight
		}
		fn feasibility_check(v: u32, _t: u32, a: u32, d: u32) -> Weight {
			unreachable!()
		}
	}

	#[test]
	fn find_max_voter_binary_search_works() {
		let w = SolutionOrSnapshotSize { voters: 10, targets: 0 };

		assert_eq!(MultiPhase::maximum_voter_for_weight::<TestWeight>(0, w, 0), 0);
		assert_eq!(MultiPhase::maximum_voter_for_weight::<TestWeight>(0, w, 1), 0);
		assert_eq!(MultiPhase::maximum_voter_for_weight::<TestWeight>(0, w, 999), 0);
		assert_eq!(MultiPhase::maximum_voter_for_weight::<TestWeight>(0, w, 1000), 1);
		assert_eq!(MultiPhase::maximum_voter_for_weight::<TestWeight>(0, w, 1001), 1);
		assert_eq!(MultiPhase::maximum_voter_for_weight::<TestWeight>(0, w, 1990), 1);
		assert_eq!(MultiPhase::maximum_voter_for_weight::<TestWeight>(0, w, 1999), 1);
		assert_eq!(MultiPhase::maximum_voter_for_weight::<TestWeight>(0, w, 2000), 2);
		assert_eq!(MultiPhase::maximum_voter_for_weight::<TestWeight>(0, w, 2001), 2);
		assert_eq!(MultiPhase::maximum_voter_for_weight::<TestWeight>(0, w, 2010), 2);
		assert_eq!(MultiPhase::maximum_voter_for_weight::<TestWeight>(0, w, 2990), 2);
		assert_eq!(MultiPhase::maximum_voter_for_weight::<TestWeight>(0, w, 2999), 2);
		assert_eq!(MultiPhase::maximum_voter_for_weight::<TestWeight>(0, w, 3000), 3);
		assert_eq!(MultiPhase::maximum_voter_for_weight::<TestWeight>(0, w, 3333), 3);
		assert_eq!(MultiPhase::maximum_voter_for_weight::<TestWeight>(0, w, 5500), 5);
		assert_eq!(MultiPhase::maximum_voter_for_weight::<TestWeight>(0, w, 7777), 7);
		assert_eq!(MultiPhase::maximum_voter_for_weight::<TestWeight>(0, w, 9999), 9);
		assert_eq!(MultiPhase::maximum_voter_for_weight::<TestWeight>(0, w, 10_000), 10);
		assert_eq!(MultiPhase::maximum_voter_for_weight::<TestWeight>(0, w, 10_999), 10);
		assert_eq!(MultiPhase::maximum_voter_for_weight::<TestWeight>(0, w, 11_000), 10);
		assert_eq!(MultiPhase::maximum_voter_for_weight::<TestWeight>(0, w, 22_000), 10);

		let w = SolutionOrSnapshotSize { voters: 1, targets: 0 };

		assert_eq!(MultiPhase::maximum_voter_for_weight::<TestWeight>(0, w, 0), 0);
		assert_eq!(MultiPhase::maximum_voter_for_weight::<TestWeight>(0, w, 1), 0);
		assert_eq!(MultiPhase::maximum_voter_for_weight::<TestWeight>(0, w, 999), 0);
		assert_eq!(MultiPhase::maximum_voter_for_weight::<TestWeight>(0, w, 1000), 1);
		assert_eq!(MultiPhase::maximum_voter_for_weight::<TestWeight>(0, w, 1001), 1);
		assert_eq!(MultiPhase::maximum_voter_for_weight::<TestWeight>(0, w, 1990), 1);
		assert_eq!(MultiPhase::maximum_voter_for_weight::<TestWeight>(0, w, 1999), 1);
		assert_eq!(MultiPhase::maximum_voter_for_weight::<TestWeight>(0, w, 2000), 1);
		assert_eq!(MultiPhase::maximum_voter_for_weight::<TestWeight>(0, w, 2001), 1);
		assert_eq!(MultiPhase::maximum_voter_for_weight::<TestWeight>(0, w, 2010), 1);
		assert_eq!(MultiPhase::maximum_voter_for_weight::<TestWeight>(0, w, 3333), 1);

		let w = SolutionOrSnapshotSize { voters: 2, targets: 0 };

		assert_eq!(MultiPhase::maximum_voter_for_weight::<TestWeight>(0, w, 0), 0);
		assert_eq!(MultiPhase::maximum_voter_for_weight::<TestWeight>(0, w, 1), 0);
		assert_eq!(MultiPhase::maximum_voter_for_weight::<TestWeight>(0, w, 999), 0);
		assert_eq!(MultiPhase::maximum_voter_for_weight::<TestWeight>(0, w, 1000), 1);
		assert_eq!(MultiPhase::maximum_voter_for_weight::<TestWeight>(0, w, 1001), 1);
		assert_eq!(MultiPhase::maximum_voter_for_weight::<TestWeight>(0, w, 1999), 1);
		assert_eq!(MultiPhase::maximum_voter_for_weight::<TestWeight>(0, w, 2000), 2);
		assert_eq!(MultiPhase::maximum_voter_for_weight::<TestWeight>(0, w, 2001), 2);
		assert_eq!(MultiPhase::maximum_voter_for_weight::<TestWeight>(0, w, 2010), 2);
		assert_eq!(MultiPhase::maximum_voter_for_weight::<TestWeight>(0, w, 3333), 2);
	}
}

#[cfg(test)]
mod tests {
	use super::*;
	use crate::{
		CurrentPhase, InvalidTransaction, Phase, QueuedSolution, TransactionSource,
		TransactionValidityError,
		mock::{
			Call as OuterCall, ExtBuilder, Extrinsic, MinerMaxWeight, MultiPhase, Origin, Runtime,
			TestCompact, TrimHelpers, roll_to, roll_to_with_ocw, trim_helpers, witness,
			UnsignedPhase, BlockNumber, System,
		},
	};
	use frame_benchmarking::Zero;
	use frame_support::{assert_noop, assert_ok, dispatch::Dispatchable, traits::OffchainWorker};
	use sp_npos_elections::IndexAssignment;
	use sp_runtime::offchain::storage_lock::{StorageLock, BlockAndTime};
	use sp_runtime::{traits::ValidateUnsigned, PerU16};

	type Assignment = crate::unsigned::Assignment<Runtime>;

	#[test]
	fn validate_unsigned_retracts_wrong_phase() {
		ExtBuilder::default().desired_targets(0).build_and_execute(|| {
			let solution = RawSolution::<TestCompact> { score: [5, 0, 0], ..Default::default() };
			let call = Call::submit_unsigned(solution.clone(), witness());

			// initial
			assert_eq!(MultiPhase::current_phase(), Phase::Off);
			assert!(matches!(
				<MultiPhase as ValidateUnsigned>::validate_unsigned(TransactionSource::Local, &call)
					.unwrap_err(),
				TransactionValidityError::Invalid(InvalidTransaction::Custom(0))
			));
			assert!(matches!(
				<MultiPhase as ValidateUnsigned>::pre_dispatch(&call).unwrap_err(),
				TransactionValidityError::Invalid(InvalidTransaction::Custom(0))
			));

			// signed
			roll_to(15);
			assert_eq!(MultiPhase::current_phase(), Phase::Signed);
			assert!(matches!(
				<MultiPhase as ValidateUnsigned>::validate_unsigned(TransactionSource::Local, &call)
					.unwrap_err(),
				TransactionValidityError::Invalid(InvalidTransaction::Custom(0))
			));
			assert!(matches!(
				<MultiPhase as ValidateUnsigned>::pre_dispatch(&call).unwrap_err(),
				TransactionValidityError::Invalid(InvalidTransaction::Custom(0))
			));

			// unsigned
			roll_to(25);
			assert!(MultiPhase::current_phase().is_unsigned());

			assert!(<MultiPhase as ValidateUnsigned>::validate_unsigned(
				TransactionSource::Local,
				&call
			)
			.is_ok());
			assert!(<MultiPhase as ValidateUnsigned>::pre_dispatch(&call).is_ok());

			// unsigned -- but not enabled.
			<CurrentPhase<Runtime>>::put(Phase::Unsigned((false, 25)));
			assert!(MultiPhase::current_phase().is_unsigned());
			assert!(matches!(
				<MultiPhase as ValidateUnsigned>::validate_unsigned(TransactionSource::Local, &call)
					.unwrap_err(),
				TransactionValidityError::Invalid(InvalidTransaction::Custom(0))
			));
			assert!(matches!(
				<MultiPhase as ValidateUnsigned>::pre_dispatch(&call).unwrap_err(),
				TransactionValidityError::Invalid(InvalidTransaction::Custom(0))
			));
		})
	}

	#[test]
	fn validate_unsigned_retracts_low_score() {
		ExtBuilder::default().desired_targets(0).build_and_execute(|| {
			roll_to(25);
			assert!(MultiPhase::current_phase().is_unsigned());

			let solution = RawSolution::<TestCompact> { score: [5, 0, 0], ..Default::default() };
			let call = Call::submit_unsigned(solution.clone(), witness());

			// initial
			assert!(<MultiPhase as ValidateUnsigned>::validate_unsigned(
				TransactionSource::Local,
				&call
			)
			.is_ok());
			assert!(<MultiPhase as ValidateUnsigned>::pre_dispatch(&call).is_ok());

			// set a better score
			let ready = ReadySolution { score: [10, 0, 0], ..Default::default() };
			<QueuedSolution<Runtime>>::put(ready);

			// won't work anymore.
			assert!(matches!(
				<MultiPhase as ValidateUnsigned>::validate_unsigned(
					TransactionSource::Local,
					&call
				)
				.unwrap_err(),
				TransactionValidityError::Invalid(InvalidTransaction::Custom(2))
			));
			assert!(matches!(
				<MultiPhase as ValidateUnsigned>::pre_dispatch(&call).unwrap_err(),
				TransactionValidityError::Invalid(InvalidTransaction::Custom(2))
			));
		})
	}

	#[test]
	fn validate_unsigned_retracts_incorrect_winner_count() {
		ExtBuilder::default().desired_targets(1).build_and_execute(|| {
			roll_to(25);
			assert!(MultiPhase::current_phase().is_unsigned());

			let solution = RawSolution::<TestCompact> { score: [5, 0, 0], ..Default::default() };
			let call = Call::submit_unsigned(solution.clone(), witness());
			assert_eq!(solution.compact.unique_targets().len(), 0);

			// won't work anymore.
			assert!(matches!(
				<MultiPhase as ValidateUnsigned>::validate_unsigned(
					TransactionSource::Local,
					&call
				)
				.unwrap_err(),
				TransactionValidityError::Invalid(InvalidTransaction::Custom(1))
			));
		})
	}

	#[test]
	fn priority_is_set() {
		ExtBuilder::default().miner_tx_priority(20).desired_targets(0).build_and_execute(|| {
			roll_to(25);
			assert!(MultiPhase::current_phase().is_unsigned());

			let solution = RawSolution::<TestCompact> { score: [5, 0, 0], ..Default::default() };
			let call = Call::submit_unsigned(solution.clone(), witness());

			assert_eq!(
				<MultiPhase as ValidateUnsigned>::validate_unsigned(
					TransactionSource::Local,
					&call
				)
				.unwrap()
				.priority,
				25
			);
		})
	}

	#[test]
	#[should_panic(expected = "Invalid unsigned submission must produce invalid block and \
	                           deprive validator from their authoring reward.: \
	                           Module { index: 2, error: 1, message: \
	                           Some(\"PreDispatchWrongWinnerCount\") }")]
	fn unfeasible_solution_panics() {
		ExtBuilder::default().build_and_execute(|| {
			roll_to(25);
			assert!(MultiPhase::current_phase().is_unsigned());

			// This is in itself an invalid BS solution.
			let solution = RawSolution::<TestCompact> { score: [5, 0, 0], ..Default::default() };
			let call = Call::submit_unsigned(solution.clone(), witness());
			let outer_call: OuterCall = call.into();
			let _ = outer_call.dispatch(Origin::none());
		})
	}

	#[test]
	#[should_panic(expected = "Invalid unsigned submission must produce invalid block and \
	                           deprive validator from their authoring reward.")]
	fn wrong_witness_panics() {
		ExtBuilder::default().build_and_execute(|| {
			roll_to(25);
			assert!(MultiPhase::current_phase().is_unsigned());

			// This solution is unfeasible as well, but we won't even get there.
			let solution = RawSolution::<TestCompact> { score: [5, 0, 0], ..Default::default() };

			let mut correct_witness = witness();
			correct_witness.voters += 1;
			correct_witness.targets -= 1;
			let call = Call::submit_unsigned(solution.clone(), correct_witness);
			let outer_call: OuterCall = call.into();
			let _ = outer_call.dispatch(Origin::none());
		})
	}

	#[test]
	fn miner_works() {
		ExtBuilder::default().build_and_execute(|| {
			roll_to(25);
			assert!(MultiPhase::current_phase().is_unsigned());

			// ensure we have snapshots in place.
			assert!(MultiPhase::snapshot().is_some());
			assert_eq!(MultiPhase::desired_targets().unwrap(), 2);

			// mine seq_phragmen solution with 2 iters.
			let (solution, witness) = MultiPhase::mine_solution(2).unwrap();

			// ensure this solution is valid.
			assert!(MultiPhase::queued_solution().is_none());
			assert_ok!(MultiPhase::submit_unsigned(Origin::none(), solution, witness));
			assert!(MultiPhase::queued_solution().is_some());
		})
	}

	#[test]
	fn miner_trims_weight() {
		ExtBuilder::default().miner_weight(100).mock_weight_info(true).build_and_execute(|| {
			roll_to(25);
			assert!(MultiPhase::current_phase().is_unsigned());

			let (solution, witness) = MultiPhase::mine_solution(2).unwrap();
			let solution_weight = <Runtime as Config>::WeightInfo::submit_unsigned(
				witness.voters,
				witness.targets,
				solution.compact.voter_count() as u32,
				solution.compact.unique_targets().len() as u32,
			);
			// default solution will have 5 edges (5 * 5 + 10)
			assert_eq!(solution_weight, 35);
			assert_eq!(solution.compact.voter_count(), 5);

			// now reduce the max weight
			<MinerMaxWeight>::set(25);

			let (solution, witness) = MultiPhase::mine_solution(2).unwrap();
			let solution_weight = <Runtime as Config>::WeightInfo::submit_unsigned(
				witness.voters,
				witness.targets,
				solution.compact.voter_count() as u32,
				solution.compact.unique_targets().len() as u32,
			);
			// default solution will have 5 edges (5 * 5 + 10)
			assert_eq!(solution_weight, 25);
			assert_eq!(solution.compact.voter_count(), 3);
		})
	}

	#[test]
	fn miner_will_not_submit_if_not_enough_winners() {
		let (mut ext, _) = ExtBuilder::default().desired_targets(8).build_offchainify(0);
		ext.execute_with(|| {
			roll_to(25);
			assert!(MultiPhase::current_phase().is_unsigned());

			assert_eq!(
				MultiPhase::mine_check_save_submit().unwrap_err(),
				MinerError::PreDispatchChecksFailed(DispatchError::Module{
					index: 2,
					error: 1,
					message: Some("PreDispatchWrongWinnerCount"),
				}),
			);
		})
	}

	#[test]
	fn unsigned_per_dispatch_checks_can_only_submit_threshold_better() {
		ExtBuilder::default()
			.desired_targets(1)
			.add_voter(7, 2, vec![10])
			.add_voter(8, 5, vec![10])
			.solution_improvement_threshold(Perbill::from_percent(50))
			.build_and_execute(|| {
				roll_to(25);
				assert!(MultiPhase::current_phase().is_unsigned());
				assert_eq!(MultiPhase::desired_targets().unwrap(), 1);

				// an initial solution
				let result = ElectionResult {
					// note: This second element of backing stake is not important here.
					winners: vec![(10, 10)],
					assignments: vec![Assignment {
						who: 10,
						distribution: vec![(10, PerU16::one())],
					}],
				};
				let (solution, witness) = MultiPhase::prepare_election_result(result).unwrap();
				assert_ok!(MultiPhase::unsigned_pre_dispatch_checks(&solution));
				assert_ok!(MultiPhase::submit_unsigned(Origin::none(), solution, witness));
				assert_eq!(MultiPhase::queued_solution().unwrap().score[0], 10);

				// trial 1: a solution who's score is only 2, i.e. 20% better in the first element.
				let result = ElectionResult {
					winners: vec![(10, 12)],
					assignments: vec![
						Assignment { who: 10, distribution: vec![(10, PerU16::one())] },
						Assignment {
							who: 7,
							// note: this percent doesn't even matter, in compact it is 100%.
							distribution: vec![(10, PerU16::one())],
						},
					],
				};
				let (solution, _) = MultiPhase::prepare_election_result(result).unwrap();
				// 12 is not 50% more than 10
				assert_eq!(solution.score[0], 12);
				assert_noop!(
					MultiPhase::unsigned_pre_dispatch_checks(&solution),
					Error::<Runtime>::PreDispatchWeakSubmission,
				);
				// submitting this will actually panic.

				// trial 2: a solution who's score is only 7, i.e. 70% better in the first element.
				let result = ElectionResult {
					winners: vec![(10, 12)],
					assignments: vec![
						Assignment { who: 10, distribution: vec![(10, PerU16::one())] },
						Assignment { who: 7, distribution: vec![(10, PerU16::one())] },
						Assignment {
							who: 8,
							// note: this percent doesn't even matter, in compact it is 100%.
							distribution: vec![(10, PerU16::one())],
						},
					],
				};
				let (solution, witness) = MultiPhase::prepare_election_result(result).unwrap();
				assert_eq!(solution.score[0], 17);

				// and it is fine
				assert_ok!(MultiPhase::unsigned_pre_dispatch_checks(&solution));
				assert_ok!(MultiPhase::submit_unsigned(Origin::none(), solution, witness));
			})
	}

	#[test]
	fn ocw_lock_prevents_frequent_execution() {
		let (mut ext, _) = ExtBuilder::default().build_offchainify(0);
		ext.execute_with(|| {
			let offchain_repeat = <Runtime as Config>::OffchainRepeat::get();

			roll_to(25);
			assert!(MultiPhase::current_phase().is_unsigned());

			// first execution -- okay.
			assert!(MultiPhase::ensure_offchain_repeat_frequency(25).is_ok());

			// next block: rejected.
			assert_noop!(
				MultiPhase::ensure_offchain_repeat_frequency(26),
				MinerError::Lock("recently executed.")
			);

			// allowed after `OFFCHAIN_REPEAT`
			assert!(
				MultiPhase::ensure_offchain_repeat_frequency((26 + offchain_repeat).into()).is_ok()
			);

			// a fork like situation: re-execute last 3.
			assert!(MultiPhase::ensure_offchain_repeat_frequency(
				(26 + offchain_repeat - 3).into()
			)
			.is_err());
			assert!(MultiPhase::ensure_offchain_repeat_frequency(
				(26 + offchain_repeat - 2).into()
			)
			.is_err());
			assert!(MultiPhase::ensure_offchain_repeat_frequency(
				(26 + offchain_repeat - 1).into()
			)
			.is_err());
		})
	}

	#[test]
	fn ocw_lock_released_after_successful_execution() {
		// first, ensure that a successful execution releases the lock
		let (mut ext, pool) = ExtBuilder::default().build_offchainify(0);
		ext.execute_with(|| {
			let guard = StorageValueRef::persistent(&OFFCHAIN_LOCK);
			let last_block = StorageValueRef::persistent(OFFCHAIN_LAST_BLOCK);

			roll_to(25);
			assert!(MultiPhase::current_phase().is_unsigned());

			// initially, the lock is not set.
			assert!(guard.get::<bool>().unwrap().is_none());

			// a successful a-z execution.
			MultiPhase::offchain_worker(25);
			assert_eq!(pool.read().transactions.len(), 1);

			// afterwards, the lock is not set either..
			assert!(guard.get::<bool>().unwrap().is_none());
			assert_eq!(last_block.get::<BlockNumber>().unwrap(), Some(25));
		});
	}

	#[test]
	fn ocw_lock_prevents_overlapping_execution() {
		// ensure that if the guard is in hold, a new execution is not allowed.
		let (mut ext, pool) = ExtBuilder::default().build_offchainify(0);
		ext.execute_with(|| {
			roll_to(25);
			assert!(MultiPhase::current_phase().is_unsigned());

			// artificially set the value, as if another thread is mid-way.
			let mut lock = StorageLock::<BlockAndTime<System>>::with_block_deadline(
				OFFCHAIN_LOCK,
				UnsignedPhase::get().saturated_into(),
			);
			let guard = lock.lock();

			// nothing submitted.
			MultiPhase::offchain_worker(25);
			assert_eq!(pool.read().transactions.len(), 0);
			MultiPhase::offchain_worker(26);
			assert_eq!(pool.read().transactions.len(), 0);

			drop(guard);

			// 🎉 !
			MultiPhase::offchain_worker(25);
			assert_eq!(pool.read().transactions.len(), 1);
		});
	}

	#[test]
	fn ocw_only_runs_when_unsigned_open_now() {
		let (mut ext, pool) = ExtBuilder::default().build_offchainify(0);
		ext.execute_with(|| {
			roll_to(25);
			assert_eq!(MultiPhase::current_phase(), Phase::Unsigned((true, 25)));

			// we must clear the offchain storage to ensure the offchain execution check doesn't get
			// in the way.
			let mut storage = StorageValueRef::persistent(&OFFCHAIN_LAST_BLOCK);

			MultiPhase::offchain_worker(24);
			assert!(pool.read().transactions.len().is_zero());
			storage.clear();

			// creates, caches, submits without expecting previous cache value
			MultiPhase::offchain_worker(25);
			assert_eq!(pool.read().transactions.len(), 1);
			// assume that the tx has been processed
			pool.try_write().unwrap().transactions.clear();

			// locked, but also, has previously cached.
			MultiPhase::offchain_worker(26);
			assert!(pool.read().transactions.len().is_zero());
		})
	}

	#[test]
	fn ocw_clears_cache_after_election() {
		let (mut ext, _pool) = ExtBuilder::default().build_offchainify(0);
		ext.execute_with(|| {
			roll_to(25);
			assert_eq!(MultiPhase::current_phase(), Phase::Unsigned((true, 25)));

			// we must clear the offchain storage to ensure the offchain execution check doesn't get
			// in the way.
			let mut storage = StorageValueRef::persistent(&OFFCHAIN_LAST_BLOCK);
			storage.clear();

			assert!(
				!ocw_solution_exists::<Runtime>(),
				"no solution should be present before we mine one",
			);

			// creates and cache a solution
			MultiPhase::offchain_worker(25);
			assert!(
				ocw_solution_exists::<Runtime>(),
				"a solution must be cached after running the worker",
			);

			// after an election, the solution must be cleared
			// we don't actually care about the result of the election
			roll_to(26);
			let _ = MultiPhase::do_elect();
			MultiPhase::offchain_worker(26);
			assert!(!ocw_solution_exists::<Runtime>(), "elections must clear the ocw cache");
		})
	}

	#[test]
	fn ocw_resubmits_after_offchain_repeat() {
		let (mut ext, pool) = ExtBuilder::default().build_offchainify(0);
		ext.execute_with(|| {
			const BLOCK: u64 = 25;
			let block_plus = |delta: i32| ((BLOCK as i32) + delta) as u64;
			let offchain_repeat = <Runtime as Config>::OffchainRepeat::get();

			roll_to(BLOCK);
			assert_eq!(MultiPhase::current_phase(), Phase::Unsigned((true, BLOCK)));

			// we must clear the offchain storage to ensure the offchain execution check doesn't get
			// in the way.
			let mut storage = StorageValueRef::persistent(&OFFCHAIN_LAST_BLOCK);

			MultiPhase::offchain_worker(block_plus(-1));
			assert!(pool.read().transactions.len().is_zero());
			storage.clear();

			// creates, caches, submits without expecting previous cache value
			MultiPhase::offchain_worker(BLOCK);
			assert_eq!(pool.read().transactions.len(), 1);
			let tx_cache = pool.read().transactions[0].clone();
			// assume that the tx has been processed
			pool.try_write().unwrap().transactions.clear();

			// attempts to resubmit the tx after the threshold has expired
			// note that we have to add 1: the semantics forbid resubmission at
			// BLOCK + offchain_repeat
			MultiPhase::offchain_worker(block_plus(1 + offchain_repeat as i32));
			assert_eq!(pool.read().transactions.len(), 1);

			// resubmitted tx is identical to first submission
			let tx = &pool.read().transactions[0];
			assert_eq!(&tx_cache, tx);
		})
	}

	#[test]
	fn ocw_regenerates_and_resubmits_after_offchain_repeat() {
		let (mut ext, pool) = ExtBuilder::default().build_offchainify(0);
		ext.execute_with(|| {
			const BLOCK: u64 = 25;
			let block_plus = |delta: i32| ((BLOCK as i32) + delta) as u64;
			let offchain_repeat = <Runtime as Config>::OffchainRepeat::get();

			roll_to(BLOCK);
			assert_eq!(MultiPhase::current_phase(), Phase::Unsigned((true, BLOCK)));

			// we must clear the offchain storage to ensure the offchain execution check doesn't get
			// in the way.
			let mut storage = StorageValueRef::persistent(&OFFCHAIN_LAST_BLOCK);

			MultiPhase::offchain_worker(block_plus(-1));
			assert!(pool.read().transactions.len().is_zero());
			storage.clear();

			// creates, caches, submits without expecting previous cache value
			MultiPhase::offchain_worker(BLOCK);
			assert_eq!(pool.read().transactions.len(), 1);
			let tx_cache = pool.read().transactions[0].clone();
			// assume that the tx has been processed
			pool.try_write().unwrap().transactions.clear();

			// remove the cached submitted tx
			// this ensures that when the resubmit window rolls around, we're ready to regenerate
			// from scratch if necessary
			let mut call_cache = StorageValueRef::persistent(&OFFCHAIN_CACHED_CALL);
			assert!(matches!(call_cache.get::<Call<Runtime>>(), Ok(Some(_call))));
			call_cache.clear();

			// attempts to resubmit the tx after the threshold has expired
			// note that we have to add 1: the semantics forbid resubmission at
			// BLOCK + offchain_repeat
			MultiPhase::offchain_worker(block_plus(1 + offchain_repeat as i32));
			assert_eq!(pool.read().transactions.len(), 1);

			// resubmitted tx is identical to first submission
			let tx = &pool.read().transactions[0];
			assert_eq!(&tx_cache, tx);
		})
	}

	#[test]
	fn ocw_can_submit_to_pool() {
		let (mut ext, pool) = ExtBuilder::default().build_offchainify(0);
		ext.execute_with(|| {
			roll_to_with_ocw(25);
			assert_eq!(MultiPhase::current_phase(), Phase::Unsigned((true, 25)));
			// OCW must have submitted now

			let encoded = pool.read().transactions[0].clone();
			let extrinsic: Extrinsic = Decode::decode(&mut &*encoded).unwrap();
			let call = extrinsic.call;
			assert!(matches!(call, OuterCall::MultiPhase(Call::submit_unsigned(..))));
		})
	}

	#[test]
	fn ocw_solution_must_have_correct_round() {
		let (mut ext, pool) = ExtBuilder::default().build_offchainify(0);
		ext.execute_with(|| {
			roll_to_with_ocw(25);
			assert_eq!(MultiPhase::current_phase(), Phase::Unsigned((true, 25)));
			// OCW must have submitted now
			// now, before we check the call, update the round
			<crate::Round<Runtime>>::mutate(|round| *round += 1);

			let encoded = pool.read().transactions[0].clone();
			let extrinsic = Extrinsic::decode(&mut &*encoded).unwrap();
			let call = match extrinsic.call {
				OuterCall::MultiPhase(call @ Call::submit_unsigned(..)) => call,
				_ => panic!("bad call: unexpected submission"),
			};

			// Custom(7) maps to PreDispatchChecksFailed
			let pre_dispatch_check_error = TransactionValidityError::Invalid(
				InvalidTransaction::Custom(7),
			);
			assert_eq!(
				<MultiPhase as ValidateUnsigned>::validate_unsigned(
					TransactionSource::Local,
					&call,
				)
					.unwrap_err(),
				pre_dispatch_check_error,
			);
			assert_eq!(
				<MultiPhase as ValidateUnsigned>::pre_dispatch(&call).unwrap_err(),
				pre_dispatch_check_error,
			);
		})
	}

	#[test]
	fn trim_assignments_length_does_not_modify_when_short_enough() {
		ExtBuilder::default().build_and_execute(|| {
			roll_to(25);

			// given
			let TrimHelpers {
				mut assignments,
				encoded_size_of,
				..
			} = trim_helpers();
			let compact = CompactOf::<Runtime>::try_from(assignments.as_slice()).unwrap();
			let encoded_len = compact.encoded_size() as u32;
			let compact_clone = compact.clone();

			// when
			MultiPhase::trim_assignments_length(
				encoded_len,
				&mut assignments,
				encoded_size_of,
			).unwrap();

			// then
			let compact = CompactOf::<Runtime>::try_from(assignments.as_slice()).unwrap();
			assert_eq!(compact, compact_clone);
		});
	}

	#[test]
	fn trim_assignments_length_modifies_when_too_long() {
		ExtBuilder::default().build().execute_with(|| {
			roll_to(25);

			// given
			let TrimHelpers {
				mut assignments,
				encoded_size_of,
				..
			} = trim_helpers();
			let compact = CompactOf::<Runtime>::try_from(assignments.as_slice()).unwrap();
			let encoded_len = compact.encoded_size();
			let compact_clone = compact.clone();

			// when
			MultiPhase::trim_assignments_length(
				encoded_len as u32 - 1,
				&mut assignments,
				encoded_size_of,
			).unwrap();

			// then
			let compact = CompactOf::<Runtime>::try_from(assignments.as_slice()).unwrap();
			assert_ne!(compact, compact_clone);
			assert!(compact.encoded_size() < encoded_len);
		});
	}

	#[test]
	fn trim_assignments_length_trims_lowest_stake() {
		ExtBuilder::default().build().execute_with(|| {
			roll_to(25);

			// given
			let TrimHelpers {
				voters,
				mut assignments,
				encoded_size_of,
				voter_index,
			} = trim_helpers();
			let compact = CompactOf::<Runtime>::try_from(assignments.as_slice()).unwrap();
			let encoded_len = compact.encoded_size() as u32;
			let count = assignments.len();
			let min_stake_voter = voters.iter()
				.map(|(id, weight, _)| (weight, id))
				.min()
				.and_then(|(_, id)| voter_index(id))
				.unwrap();

			// when
			MultiPhase::trim_assignments_length(
				encoded_len - 1,
				&mut assignments,
				encoded_size_of,
			).unwrap();

			// then
			assert_eq!(assignments.len(), count - 1, "we must have removed exactly one assignment");
			assert!(
				assignments.iter()
					.all(|IndexAssignment{ who, ..}| *who != min_stake_voter),
				"min_stake_voter must no longer be in the set of voters",
			);
		});
	}

	#[test]
	fn trim_assignments_length_wont_panic() {
		// we shan't panic if assignments are initially empty.
		ExtBuilder::default().build_and_execute(|| {
			let encoded_size_of = Box::new(|assignments: &[IndexAssignmentOf<Runtime>]| {
				CompactOf::<Runtime>::try_from(assignments).map(|compact| compact.encoded_size())
			});

			let mut assignments = vec![];

			// since we have 16 fields, we need to store the length fields of 16 vecs, thus 16 bytes
			// minimum.
			let min_compact_size = encoded_size_of(&assignments).unwrap();
			assert_eq!(min_compact_size, CompactOf::<Runtime>::LIMIT);

			// all of this should not panic.
			MultiPhase::trim_assignments_length(0, &mut assignments, encoded_size_of.clone())
				.unwrap();
			MultiPhase::trim_assignments_length(1, &mut assignments, encoded_size_of.clone())
				.unwrap();
			MultiPhase::trim_assignments_length(
				min_compact_size as u32,
				&mut assignments,
				encoded_size_of,
			)
			.unwrap();
		});

		// or when we trim it to zero.
		ExtBuilder::default().build_and_execute(|| {
			// we need snapshot for `trim_helpers` to work.
			roll_to(25);
			let TrimHelpers { mut assignments, encoded_size_of, .. } = trim_helpers();
			assert!(assignments.len() > 0);

			// trim to min compact size.
			let min_compact_size = CompactOf::<Runtime>::LIMIT as u32;
			MultiPhase::trim_assignments_length(
				min_compact_size,
				&mut assignments,
				encoded_size_of,
			)
			.unwrap();
			assert_eq!(assignments.len(), 0);
		});
	}

	// all the other solution-generation functions end up delegating to `mine_solution`, so if we
	// demonstrate that `mine_solution` solutions are all trimmed to an acceptable length, then
	// we know that higher-level functions will all also have short-enough solutions.
	#[test]
	fn mine_solution_solutions_always_within_acceptable_length() {
		ExtBuilder::default().build_and_execute(|| {
			roll_to(25);

			// how long would the default solution be?
			let solution = MultiPhase::mine_solution(0).unwrap();
			let max_length = <Runtime as Config>::MinerMaxLength::get();
			let solution_size = solution.0.compact.encoded_size();
			assert!(solution_size <= max_length as usize);

			// now set the max size to less than the actual size and regenerate
			<Runtime as Config>::MinerMaxLength::set(solution_size as u32 - 1);
			let solution = MultiPhase::mine_solution(0).unwrap();
			let max_length = <Runtime as Config>::MinerMaxLength::get();
			let solution_size = solution.0.compact.encoded_size();
			assert!(solution_size <= max_length as usize);
		});
	}
}<|MERGE_RESOLUTION|>--- conflicted
+++ resolved
@@ -30,15 +30,8 @@
 	assignment_staked_to_ratio_normalized, is_score_better, seq_phragmen,
 };
 use sp_runtime::{
-<<<<<<< HEAD
-	DispatchError,
-	SaturatedConversion,
-	offchain::storage::StorageValueRef,
-	traits::TrailingZeroInput,
-=======
 	offchain::storage::{MutateStorageError, StorageValueRef},
 	traits::TrailingZeroInput, SaturatedConversion
->>>>>>> df501229
 };
 use sp_std::{cmp::Ordering, convert::TryFrom, vec::Vec};
 
@@ -77,7 +70,7 @@
 	/// Submitting a transaction to the pool failed.
 	PoolSubmissionFailed,
 	/// The pre-dispatch checks failed for the mined solution.
-	PreDispatchChecksFailed(DispatchError),
+	PreDispatchChecksFailed(sp_runtime::DispatchError),
 	/// The solution generated from the miner is not feasible.
 	Feasibility(FeasibilityError),
 	/// Something went wrong fetching the lock.
@@ -1019,7 +1012,7 @@
 
 			assert_eq!(
 				MultiPhase::mine_check_save_submit().unwrap_err(),
-				MinerError::PreDispatchChecksFailed(DispatchError::Module{
+				MinerError::PreDispatchChecksFailed(sp_runtime::DispatchError::Module{
 					index: 2,
 					error: 1,
 					message: Some("PreDispatchWrongWinnerCount"),
