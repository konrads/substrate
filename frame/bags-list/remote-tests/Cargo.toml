--- conflicted
+++ resolved
@@ -31,9 +31,5 @@
 remote-externalities = { path = "../../../utils/frame/remote-externalities", version = "0.10.0-dev" }
 
 # others
-<<<<<<< HEAD
 tokio = { version = "1.14", features = ["macros"] }
-=======
->>>>>>> 31d90c20
-log = "0.4.14"
-tokio = { version = "1", features = ["macros"] }+log = "0.4.14"