--- conflicted
+++ resolved
@@ -226,11 +226,7 @@
 	/// Verifies correctness of this `BlockWeights` object.
 	pub fn validate(self) -> ValidationResult {
 		fn or_max(w: Option<Weight>) -> Weight {
-<<<<<<< HEAD
-			w.unwrap_or_else(|| Weight::MAX)
-=======
-			w.unwrap_or_else(Weight::max_value)
->>>>>>> fa778cc1
+			w.unwrap_or_else(Weight::MAX)
 		}
 		let mut error = ValidationErrors::default();
 
@@ -265,11 +261,7 @@
 			);
 			// Max extrinsic should not be 0
 			error_assert!(
-<<<<<<< HEAD
-				weights.max_extrinsic.unwrap_or_else(|| Weight::MAX) != Zero::zero(),
-=======
-				weights.max_extrinsic.unwrap_or_else(Weight::max_value) > 0,
->>>>>>> fa778cc1
+				weights.max_extrinsic.unwrap_or_else(Weight::MAX) > 0,
 				&mut error,
 				"[{:?}] {:?} (max_extrinsic) must not be 0. Check base cost and average initialization cost.",
 				class, weights.max_extrinsic,
