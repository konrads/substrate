--- conflicted
+++ resolved
@@ -33,10 +33,9 @@
 use sp_runtime::curve::PiecewiseLinear;
 use sp_runtime::testing::{Header, TestXt, UintAuthorityId};
 use sp_runtime::traits::{
-	Convert, Extrinsic as ExtrinsicT, IdentityLookup, OnInitialize, OpaqueKeys,
-	SaturatedConversion, Zero,
+	Convert, Extrinsic as ExtrinsicT, IdentityLookup, OnInitialize, SaturatedConversion, Zero,
 };
-use sp_runtime::{KeyTypeId, Perbill};
+use sp_runtime::Perbill;
 use sp_staking::{
 	offence::{OffenceDetails, OnOffenceHandler},
 	SessionIndex,
@@ -74,23 +73,20 @@
 	pub(crate) static LOCAL_KEY_ACCOUNT: RefCell<AccountId> = RefCell::new(10);
 }
 
-pub struct TestSessionHandler;
-impl pallet_session::SessionHandler<AccountId> for TestSessionHandler {
-	const KEY_TYPE_IDS: &'static [KeyTypeId] = &[
-		<UintAuthorityId as RuntimeAppPublic>::ID,
-		dummy_sr25519::AuthorityId::ID,
-	];
-
-	fn on_genesis_session<Ks: OpaqueKeys>(_validators: &[(AccountId, Ks)]) {}
-
-	fn on_new_session<Ks: OpaqueKeys>(
-		_changed: bool,
-		validators: &[(AccountId, Ks)],
-		_queued_validators: &[(AccountId, Ks)],
-	) {
+/// Another session handler struct ti test on_disabled.
+pub struct OtherSessionHandler;
+impl pallet_session::OneSessionHandler<AccountId> for OtherSessionHandler {
+	type Key = UintAuthorityId;
+
+	fn on_genesis_session<'a, I: 'a>(_: I)
+		where I: Iterator<Item=(&'a AccountId, Self::Key)>, AccountId: 'a {}
+
+	fn on_new_session<'a, I: 'a>(_: bool, validators: I, _: I,)
+		where I: Iterator<Item=(&'a AccountId, Self::Key)>, AccountId: 'a
+	{
 		SESSION.with(|x| {
 			*x.borrow_mut() = (
-				validators.iter().map(|x| x.0.clone()).collect(),
+				validators.map(|x| x.0.clone()).collect(),
 				HashSet::new(),
 			)
 		});
@@ -103,6 +99,10 @@
 			d.1.insert(value);
 		})
 	}
+}
+
+impl sp_runtime::BoundToRuntimeAppPublic for OtherSessionHandler {
+	type Public = UintAuthorityId;
 }
 
 pub fn is_disabled(controller: AccountId) -> bool {
@@ -242,17 +242,17 @@
 	pub const DisabledValidatorsThreshold: Perbill = Perbill::from_percent(25);
 }
 
-pub struct Babe;
-impl sp_runtime::BoundToRuntimeAppPublic for Babe {
+/// We prefer using the dummy key defined in `mock::dummy_sr25519`, not `crate::sr25519`, since the
+/// dummy one gives us some nice helpers and a fake `IdentifyAccount`.
+pub struct TestStaking;
+impl sp_runtime::BoundToRuntimeAppPublic for TestStaking {
 	type Public = dummy_sr25519::AuthorityId;
 }
 
-// insert one dummy key and one key as a representative of the babe key which we will use in reality
-// in here.
 sp_runtime::impl_opaque_keys! {
 	pub struct SessionKeys {
-		pub foo: UintAuthorityId,
-		pub babe: Babe,
+		pub staking: TestStaking,
+		pub other: OtherSessionHandler,
 	}
 }
 
@@ -260,7 +260,7 @@
 	type SessionManager = pallet_session::historical::NoteHistoricalRoot<Test, Staking>;
 	type Keys = SessionKeys;
 	type ShouldEndSession = pallet_session::PeriodicSessions<Period, Offset>;
-	type SessionHandler = TestSessionHandler;
+	type SessionHandler = (Staking, OtherSessionHandler,);
 	type Event = MetaEvent;
 	type ValidatorId = AccountId;
 	type ValidatorIdOf = crate::StashOf<Test>;
@@ -390,14 +390,10 @@
 impl Default for ExtBuilder {
 	fn default() -> Self {
 		Self {
-<<<<<<< HEAD
 			session_length: 1,
 			election_lookahead: 0,
 			session_per_era: 3,
-			existential_deposit: 0,
-=======
 			existential_deposit: 1,
->>>>>>> 1b42f249
 			validator_pool: false,
 			nominate: true,
 			validator_count: 2,
@@ -484,22 +480,16 @@
 		LOCAL_KEY_ACCOUNT.with(|v| *v.borrow_mut() = self.local_key_account);
 	}
 	pub fn build(self) -> sp_io::TestExternalities {
-<<<<<<< HEAD
 		let _ = env_logger::try_init();
 		self.set_associated_constants();
 		let mut storage = frame_system::GenesisConfig::default()
 			.build_storage::<Test>()
 			.unwrap();
-		let balance_factor = if self.existential_deposit > 0 { 256 } else { 1 };
-=======
-		self.set_associated_consts();
-		let mut storage = frame_system::GenesisConfig::default().build_storage::<Test>().unwrap();
 		let balance_factor = if self.existential_deposit > 1 {
 			256
 		} else {
 			1
 		};
->>>>>>> 1b42f249
 
 		let num_validators = self.num_validators.unwrap_or(self.validator_count);
 		let validators = (0..num_validators)
@@ -566,8 +556,8 @@
 			keys: validators.iter().map(|x| (
 				*x,
 				SessionKeys {
-					foo: UintAuthorityId(*x),
-					babe: dummy_sr25519::dummy_key_for(*x),
+					staking: dummy_sr25519::dummy_key_for(*x),
+					other: UintAuthorityId(*x),
 				}
 			)).collect(),
 		}.assimilate_storage(&mut storage);
