// This file is part of Substrate.

// Copyright (C) 2018-2022 Parity Technologies (UK) Ltd.
// SPDX-License-Identifier: Apache-2.0

// Licensed under the Apache License, Version 2.0 (the "License");
// you may not use this file except in compliance with the License.
// You may obtain a copy of the License at
//
// 	http://www.apache.org/licenses/LICENSE-2.0
//
// Unless required by applicable law or agreed to in writing, software
// distributed under the License is distributed on an "AS IS" BASIS,
// WITHOUT WARRANTIES OR CONDITIONS OF ANY KIND, either express or implied.
// See the License for the specific language governing permissions and
// limitations under the License.

//! Test utilities

use crate::{self as pallet_staking, *};
use frame_election_provider_support::{onchain, SortedListProvider, VoteWeight};
use frame_support::{
	assert_ok, parameter_types,
	traits::{
		ConstU32, ConstU64, Currency, FindAuthor, GenesisBuild, Get, Hooks, Imbalance,
		OnUnbalanced, OneSessionHandler,
	},
	weights::constants::RocksDbWeight,
};
use sp_core::H256;
use sp_io;
use sp_runtime::{
	curve::PiecewiseLinear,
	testing::{Header, TestXt, UintAuthorityId},
	traits::{IdentityLookup, Zero},
};
use sp_staking::offence::{DisableStrategy, OffenceDetails, OnOffenceHandler};
use std::{cell::RefCell, cmp::Ordering};

pub const INIT_TIMESTAMP: u64 = 30_000;
pub const BLOCK_TIME: u64 = 1000;

/// The AccountId alias in this test module.
pub(crate) type AccountId = u64;
pub(crate) type AccountIndex = u64;
pub(crate) type BlockNumber = u64;
pub(crate) type Balance = u128;

/// Another session handler struct to test on_disabled.
pub struct OtherSessionHandler;
impl OneSessionHandler<AccountId> for OtherSessionHandler {
	type Key = UintAuthorityId;

	fn on_genesis_session<'a, I: 'a>(_: I)
	where
		I: Iterator<Item = (&'a AccountId, Self::Key)>,
		AccountId: 'a,
	{
	}

	fn on_new_session<'a, I: 'a>(_: bool, _: I, _: I)
	where
		I: Iterator<Item = (&'a AccountId, Self::Key)>,
		AccountId: 'a,
	{
	}

	fn on_disabled(_validator_index: u32) {}
}

impl sp_runtime::BoundToRuntimeAppPublic for OtherSessionHandler {
	type Public = UintAuthorityId;
}

pub fn is_disabled(controller: AccountId) -> bool {
	let stash = Staking::ledger(&controller).unwrap().stash;
	let validator_index = match Session::validators().iter().position(|v| *v == stash) {
		Some(index) => index as u32,
		None => return false,
	};

	Session::disabled_validators().contains(&validator_index)
}

type UncheckedExtrinsic = frame_system::mocking::MockUncheckedExtrinsic<Test>;
type Block = frame_system::mocking::MockBlock<Test>;

frame_support::construct_runtime!(
	pub enum Test where
		Block = Block,
		NodeBlock = Block,
		UncheckedExtrinsic = UncheckedExtrinsic,
	{
		System: frame_system::{Pallet, Call, Config, Storage, Event<T>},
		Authorship: pallet_authorship::{Pallet, Call, Storage, Inherent},
		Timestamp: pallet_timestamp::{Pallet, Call, Storage, Inherent},
		Balances: pallet_balances::{Pallet, Call, Storage, Config<T>, Event<T>},
		Staking: pallet_staking::{Pallet, Call, Config<T>, Storage, Event<T>},
		Session: pallet_session::{Pallet, Call, Storage, Event, Config<T>},
		Historical: pallet_session::historical::{Pallet, Storage},
		VoterBagsList: pallet_bags_list::<Instance1>::{Pallet, Call, Storage, Event<T>},
		TargetBagsList: pallet_bags_list::<Instance2>::{Pallet, Call, Storage, Event<T>},
	}
);

/// Author of block is always 11
pub struct Author11;
impl FindAuthor<AccountId> for Author11 {
	fn find_author<'a, I>(_digests: I) -> Option<AccountId>
	where
		I: 'a + IntoIterator<Item = (frame_support::ConsensusEngineId, &'a [u8])>,
	{
		Some(11)
	}
}

parameter_types! {
	pub BlockWeights: frame_system::limits::BlockWeights =
		frame_system::limits::BlockWeights::simple_max(
			frame_support::weights::constants::WEIGHT_PER_SECOND * 2
		);
	pub static SessionsPerEra: SessionIndex = 3;
	pub static ExistentialDeposit: Balance = 1;
	pub static SlashDeferDuration: EraIndex = 0;
	pub static Period: BlockNumber = 5;
	pub static Offset: BlockNumber = 0;
}

impl frame_system::Config for Test {
	type BaseCallFilter = frame_support::traits::Everything;
	type BlockWeights = ();
	type BlockLength = ();
	type DbWeight = RocksDbWeight;
	type Origin = Origin;
	type Index = AccountIndex;
	type BlockNumber = BlockNumber;
	type Call = Call;
	type Hash = H256;
	type Hashing = ::sp_runtime::traits::BlakeTwo256;
	type AccountId = AccountId;
	type Lookup = IdentityLookup<Self::AccountId>;
	type Header = Header;
	type Event = Event;
	type BlockHashCount = frame_support::traits::ConstU64<250>;
	type Version = ();
	type PalletInfo = PalletInfo;
	type AccountData = pallet_balances::AccountData<Balance>;
	type OnNewAccount = ();
	type OnKilledAccount = ();
	type SystemWeightInfo = ();
	type SS58Prefix = ();
	type OnSetCode = ();
	type MaxConsumers = frame_support::traits::ConstU32<16>;
}
impl pallet_balances::Config for Test {
	type MaxLocks = frame_support::traits::ConstU32<1024>;
	type MaxReserves = ();
	type ReserveIdentifier = [u8; 8];
	type Balance = Balance;
	type Event = Event;
	type DustRemoval = ();
	type ExistentialDeposit = ExistentialDeposit;
	type AccountStore = System;
	type WeightInfo = ();
}

sp_runtime::impl_opaque_keys! {
	pub struct SessionKeys {
		pub other: OtherSessionHandler,
	}
}
impl pallet_session::Config for Test {
	type SessionManager = pallet_session::historical::NoteHistoricalRoot<Test, Staking>;
	type Keys = SessionKeys;
	type ShouldEndSession = pallet_session::PeriodicSessions<Period, Offset>;
	type SessionHandler = (OtherSessionHandler,);
	type Event = Event;
	type ValidatorId = AccountId;
	type ValidatorIdOf = crate::StashOf<Test>;
	type NextSessionRotation = pallet_session::PeriodicSessions<Period, Offset>;
	type WeightInfo = ();
}

impl pallet_session::historical::Config for Test {
	type FullIdentification = crate::Exposure<AccountId, Balance>;
	type FullIdentificationOf = crate::ExposureOf<Test>;
}
impl pallet_authorship::Config for Test {
	type FindAuthor = Author11;
	type UncleGenerations = ConstU64<0>;
	type FilterUncle = ();
	type EventHandler = Pallet<Test>;
}

impl pallet_timestamp::Config for Test {
	type Moment = u64;
	type OnTimestampSet = ();
	type MinimumPeriod = ConstU64<5>;
	type WeightInfo = ();
}

pallet_staking_reward_curve::build! {
	const I_NPOS: PiecewiseLinear<'static> = curve!(
		min_inflation: 0_025_000,
		max_inflation: 0_100_000,
		ideal_stake: 0_500_000,
		falloff: 0_050_000,
		max_piece_count: 40,
		test_precision: 0_005_000,
	);
}
parameter_types! {
	pub const BondingDuration: EraIndex = 3;
	pub const RewardCurve: &'static PiecewiseLinear<'static> = &I_NPOS;
	pub const OffendingValidatorsThreshold: Perbill = Perbill::from_percent(75);
}

thread_local! {
	pub static REWARD_REMAINDER_UNBALANCED: RefCell<u128> = RefCell::new(0);
}

pub struct RewardRemainderMock;

impl OnUnbalanced<NegativeImbalanceOf<Test>> for RewardRemainderMock {
	fn on_nonzero_unbalanced(amount: NegativeImbalanceOf<Test>) {
		REWARD_REMAINDER_UNBALANCED.with(|v| {
			*v.borrow_mut() += amount.peek();
		});
		drop(amount);
	}
}

const THRESHOLDS: [sp_npos_elections::VoteWeight; 9] =
	[10, 20, 30, 40, 50, 60, 1_000, 2_000, 10_000];

parameter_types! {
	pub static BagThresholds: &'static [sp_npos_elections::VoteWeight] = &THRESHOLDS;
	pub static MaxNominations: u32 = 16;
}

type VoterBagsListInstance = pallet_bags_list::Instance1;
impl pallet_bags_list::Config<VoterBagsListInstance> for Test {
	type Event = Event;
	type WeightInfo = ();
<<<<<<< HEAD
	// Staking is the source of truth for voter bags list, since they are not kept up to date.
	type VoteWeightProvider = Staking;
=======
	type ScoreProvider = Staking;
>>>>>>> 1ac8c349
	type BagThresholds = BagThresholds;
	type Score = VoteWeight;
}

type TargetBagsListInstance = pallet_bags_list::Instance2;
impl pallet_bags_list::Config<TargetBagsListInstance> for Test {
	type Event = Event;
	type WeightInfo = ();
	// Target bags-list are always kept up to date, and in fact Staking does not know them at all!
	type VoteWeightProvider = pallet_bags_list::Pallet<Self, TargetBagsListInstance>;
	type BagThresholds = BagThresholds;
}

impl onchain::Config for Test {
	type Accuracy = Perbill;
	type DataProvider = Staking;
}

pub struct TargetBagListCompat;
impl SortedListProvider<AccountId> for TargetBagListCompat {
	type Error = <TargetBagsList as SortedListProvider<AccountId>>::Error;

	fn iter() -> Box<dyn Iterator<Item = AccountId>> {
		let mut all = TargetBagsList::iter()
			.map(|x| (x, TargetBagsList::get_weight(&x).unwrap_or_default()))
			.collect::<Vec<_>>();
		all.sort_by(|a, b| match a.1.partial_cmp(&b.1).unwrap() {
			Ordering::Equal => b.0.partial_cmp(&a.0).unwrap(),
			x @ _ => x,
		});
		Box::new(all.into_iter().map(|(x, _)| x))
	}
	fn count() -> u32 {
		TargetBagsList::count()
	}
	fn contains(id: &AccountId) -> bool {
		TargetBagsList::contains(id)
	}
	fn on_insert(id: AccountId, weight: VoteWeight) -> Result<(), Self::Error> {
		TargetBagsList::on_insert(id, weight)
	}
	fn on_update(id: &AccountId, weight: VoteWeight) -> Result<(), Self::Error> {
		TargetBagsList::on_update(id, weight)
	}
	fn get_weight(id: &AccountId) -> Result<VoteWeight, Self::Error> {
		TargetBagsList::get_weight(id)
	}
	fn on_remove(id: &AccountId) -> Result<(), Self::Error> {
		TargetBagsList::on_remove(id)
	}
	fn unsafe_regenerate(
		all: impl IntoIterator<Item = AccountId>,
		weight_of: Box<dyn Fn(&AccountId) -> VoteWeight>,
	) -> u32 {
		TargetBagsList::unsafe_regenerate(all, weight_of)
	}
	fn unsafe_clear() {
		TargetBagsList::unsafe_clear();
	}
	fn sanity_check() -> Result<(), &'static str> {
		TargetBagsList::sanity_check()
	}
	#[cfg(feature = "runtime-benchmarks")]
	fn weight_update_worst_case(_who: &AccountId, _is_increase: bool) -> VoteWeight {
		VoteWeight::MAX
	}
}

impl crate::pallet::pallet::Config for Test {
	type MaxNominations = MaxNominations;
	type Currency = Balances;
	type UnixTime = Timestamp;
	type CurrencyToVote = frame_support::traits::SaturatingCurrencyToVote;
	type RewardRemainder = RewardRemainderMock;
	type Event = Event;
	type Slash = ();
	type Reward = ();
	type SessionsPerEra = SessionsPerEra;
	type SlashDeferDuration = SlashDeferDuration;
	type SlashCancelOrigin = frame_system::EnsureRoot<Self::AccountId>;
	type BondingDuration = BondingDuration;
	type SessionInterface = Self;
	type EraPayout = ConvertCurve<RewardCurve>;
	type NextNewSession = Session;
	type MaxNominatorRewardedPerValidator = ConstU32<64>;
	type OffendingValidatorsThreshold = OffendingValidatorsThreshold;
	type ElectionProvider = onchain::OnChainSequentialPhragmen<Self>;
	type GenesisElectionProvider = Self::ElectionProvider;
	// NOTE: consider a macro and use `UseNominatorsAndValidatorsMap<Self>` as well.
	type VoterList = VoterBagsList;
	type TargetList = TargetBagListCompat;
	type MaxUnlockingChunks = ConstU32<32>;
	type BenchmarkingConfig = TestBenchmarkingConfig;
	type WeightInfo = ();
}

impl<LocalCall> frame_system::offchain::SendTransactionTypes<LocalCall> for Test
where
	Call: From<LocalCall>,
{
	type OverarchingCall = Call;
	type Extrinsic = Extrinsic;
}

pub type Extrinsic = TestXt<Call, ()>;
pub(crate) type StakingCall = crate::Call<Test>;
pub(crate) type TestRuntimeCall = <Test as frame_system::Config>::Call;

pub struct ExtBuilder {
	nominate: bool,
	validator_count: u32,
	minimum_validator_count: u32,
	invulnerables: Vec<AccountId>,
	has_stakers: bool,
	initialize_first_session: bool,
	min_nominator_bond: Balance,
	min_validator_bond: Balance,
	balance_factor: Balance,
	status: BTreeMap<AccountId, StakerStatus<AccountId>>,
	stakes: BTreeMap<AccountId, Balance>,
	stakers: Vec<(AccountId, AccountId, Balance, StakerStatus<AccountId>)>,
}

impl Default for ExtBuilder {
	fn default() -> Self {
		Self {
			nominate: true,
			validator_count: 2,
			minimum_validator_count: 0,
			balance_factor: 1,
			invulnerables: vec![],
			has_stakers: true,
			initialize_first_session: true,
			min_nominator_bond: ExistentialDeposit::get(),
			min_validator_bond: ExistentialDeposit::get(),
			status: Default::default(),
			stakes: Default::default(),
			stakers: Default::default(),
		}
	}
}

impl ExtBuilder {
	pub fn existential_deposit(self, existential_deposit: Balance) -> Self {
		EXISTENTIAL_DEPOSIT.with(|v| *v.borrow_mut() = existential_deposit);
		self
	}
	pub fn nominate(mut self, nominate: bool) -> Self {
		self.nominate = nominate;
		self
	}
	pub fn validator_count(mut self, count: u32) -> Self {
		self.validator_count = count;
		self
	}
	pub fn minimum_validator_count(mut self, count: u32) -> Self {
		self.minimum_validator_count = count;
		self
	}
	pub fn slash_defer_duration(self, eras: EraIndex) -> Self {
		SLASH_DEFER_DURATION.with(|v| *v.borrow_mut() = eras);
		self
	}
	pub fn invulnerables(mut self, invulnerables: Vec<AccountId>) -> Self {
		self.invulnerables = invulnerables;
		self
	}
	pub fn session_per_era(self, length: SessionIndex) -> Self {
		SESSIONS_PER_ERA.with(|v| *v.borrow_mut() = length);
		self
	}
	pub fn period(self, length: BlockNumber) -> Self {
		PERIOD.with(|v| *v.borrow_mut() = length);
		self
	}
	pub fn has_stakers(mut self, has: bool) -> Self {
		self.has_stakers = has;
		self
	}
	pub fn initialize_first_session(mut self, init: bool) -> Self {
		self.initialize_first_session = init;
		self
	}
	pub fn offset(self, offset: BlockNumber) -> Self {
		OFFSET.with(|v| *v.borrow_mut() = offset);
		self
	}
	pub fn min_nominator_bond(mut self, amount: Balance) -> Self {
		self.min_nominator_bond = amount;
		self
	}
	pub fn min_validator_bond(mut self, amount: Balance) -> Self {
		self.min_validator_bond = amount;
		self
	}
	pub fn set_status(mut self, who: AccountId, status: StakerStatus<AccountId>) -> Self {
		self.status.insert(who, status);
		self
	}
	pub fn set_stake(mut self, who: AccountId, stake: Balance) -> Self {
		self.stakes.insert(who, stake);
		self
	}
	pub fn add_staker(
		mut self,
		stash: AccountId,
		ctrl: AccountId,
		stake: Balance,
		status: StakerStatus<AccountId>,
	) -> Self {
		self.stakers.push((stash, ctrl, stake, status));
		self
	}
	pub fn balance_factor(mut self, factor: Balance) -> Self {
		self.balance_factor = factor;
		self
	}
	fn build(self) -> sp_io::TestExternalities {
		sp_tracing::try_init_simple();
		let mut storage = frame_system::GenesisConfig::default().build_storage::<Test>().unwrap();

		let _ = pallet_balances::GenesisConfig::<Test> {
			balances: vec![
				(1, 10 * self.balance_factor),
				(2, 20 * self.balance_factor),
				(3, 300 * self.balance_factor),
				(4, 400 * self.balance_factor),
				// controllers
				(10, self.balance_factor),
				(20, self.balance_factor),
				(30, self.balance_factor),
				(40, self.balance_factor),
				(50, self.balance_factor),
				// stashes
				(11, self.balance_factor * 1000),
				(21, self.balance_factor * 2000),
				(31, self.balance_factor * 2000),
				(41, self.balance_factor * 2000),
				(51, self.balance_factor * 2000),
				// optional nominator
				(100, self.balance_factor * 2000),
				(101, self.balance_factor * 2000),
				// aux accounts
				(60, self.balance_factor),
				(61, self.balance_factor * 2000),
				(70, self.balance_factor),
				(71, self.balance_factor * 2000),
				(80, self.balance_factor),
				(81, self.balance_factor * 2000),
				// This allows us to have a total_payout different from 0.
				(999, 1_000_000_000_000),
			],
		}
		.assimilate_storage(&mut storage);

		let mut stakers = vec![];
		if self.has_stakers {
			stakers = vec![
				// (stash, ctrl, stake, status)
				// these two will be elected in the default test where we elect 2.
				(11, 10, self.balance_factor * 1000, StakerStatus::<AccountId>::Validator),
				(21, 20, self.balance_factor * 1000, StakerStatus::<AccountId>::Validator),
				// a loser validator
				(31, 30, self.balance_factor * 500, StakerStatus::<AccountId>::Validator),
				// an idle validator
				(41, 40, self.balance_factor * 1000, StakerStatus::<AccountId>::Idle),
			];
			// optionally add a nominator
			if self.nominate {
				stakers.push((
					101,
					100,
					self.balance_factor * 500,
					StakerStatus::<AccountId>::Nominator(vec![11, 21]),
				))
			}
			// replace any of the status if needed.
			self.status.into_iter().for_each(|(stash, status)| {
				let (_, _, _, ref mut prev_status) = stakers
					.iter_mut()
					.find(|s| s.0 == stash)
					.expect("set_status staker should exist; qed");
				*prev_status = status;
			});
			// replaced any of the stakes if needed.
			self.stakes.into_iter().for_each(|(stash, stake)| {
				let (_, _, ref mut prev_stake, _) = stakers
					.iter_mut()
					.find(|s| s.0 == stash)
					.expect("set_stake staker should exits; qed.");
				*prev_stake = stake;
			});
			// extend stakers if needed.
			stakers.extend(self.stakers)
		}

		let _ = pallet_staking::GenesisConfig::<Test> {
			stakers: stakers.clone(),
			validator_count: self.validator_count,
			minimum_validator_count: self.minimum_validator_count,
			invulnerables: self.invulnerables,
			slash_reward_fraction: Perbill::from_percent(10),
			min_nominator_bond: self.min_nominator_bond,
			min_validator_bond: self.min_validator_bond,
			..Default::default()
		}
		.assimilate_storage(&mut storage);

		let _ = pallet_session::GenesisConfig::<Test> {
			keys: if self.has_stakers {
				// set the keys for the first session.
				stakers
					.into_iter()
					.map(|(id, ..)| (id, id, SessionKeys { other: id.into() }))
					.collect()
			} else {
				// set some dummy validators in genesis.
				(0..self.validator_count as u64)
					.map(|id| (id, id, SessionKeys { other: id.into() }))
					.collect()
			},
		}
		.assimilate_storage(&mut storage);

		let mut ext = sp_io::TestExternalities::from(storage);

		if self.initialize_first_session {
			// We consider all test to start after timestamp is initialized This must be ensured by
			// having `timestamp::on_initialize` called before `staking::on_initialize`. Also, if
			// session length is 1, then it is already triggered.
			ext.execute_with(|| {
				System::set_block_number(1);
				Session::on_initialize(1);
				<Staking as Hooks<u64>>::on_initialize(1);
				Timestamp::set_timestamp(INIT_TIMESTAMP);
			});
		}

		ext
	}
	pub fn build_and_execute(self, test: impl FnOnce() -> ()) {
		let mut ext = self.build();
		ext.execute_with(test);
		ext.execute_with(post_conditions);
	}
}

fn post_conditions() {
	check_nominators();
	check_exposures();
	check_ledgers();
	check_count();
}

fn check_count() {
	let nominator_count = Nominators::<Test>::iter_keys().count() as u32;
	let validator_count = Validators::<Test>::iter().count() as u32;
	assert_eq!(nominator_count, Nominators::<Test>::count());
	assert_eq!(validator_count, Validators::<Test>::count());

	// the voters that the `VoterList` list is storing for us.
	let external_voters = <Test as Config>::VoterList::count();
	assert_eq!(external_voters, nominator_count + validator_count);
}

fn check_ledgers() {
	// check the ledger of all stakers.
	Bonded::<Test>::iter().for_each(|(_, ctrl)| assert_ledger_consistent(ctrl))
}

fn check_exposures() {
	// a check per validator to ensure the exposure struct is always sane.
	let era = active_era();
	ErasStakers::<Test>::iter_prefix_values(era).for_each(|expo| {
		assert_eq!(
			expo.total as u128,
			expo.own as u128 + expo.others.iter().map(|e| e.value as u128).sum::<u128>(),
			"wrong total exposure.",
		);
	})
}

fn check_nominators() {
	// a check per nominator to ensure their entire stake is correctly distributed. Will only kick-
	// in if the nomination was submitted before the current era.
	let era = active_era();
	<Nominators<Test>>::iter()
		.filter_map(
			|(nominator, nomination)| {
				if nomination.submitted_in > era {
					Some(nominator)
				} else {
					None
				}
			},
		)
		.for_each(|nominator| {
			// must be bonded.
			assert_is_stash(nominator);
			let mut sum = 0;
			Session::validators()
				.iter()
				.map(|v| Staking::eras_stakers(era, v))
				.for_each(|e| {
					let individual =
						e.others.iter().filter(|e| e.who == nominator).collect::<Vec<_>>();
					let len = individual.len();
					match len {
						0 => { /* not supporting this validator at all. */ },
						1 => sum += individual[0].value,
						_ => panic!("nominator cannot back a validator more than once."),
					};
				});

			let nominator_stake = Staking::slashable_balance_of(&nominator);
			// a nominator cannot over-spend.
			assert!(
				nominator_stake >= sum,
				"failed: Nominator({}) stake({}) >= sum divided({})",
				nominator,
				nominator_stake,
				sum,
			);

			let diff = nominator_stake - sum;
			assert!(diff < 100);
		});
}

fn assert_is_stash(acc: AccountId) {
	assert!(Staking::bonded(&acc).is_some(), "Not a stash.");
}

fn assert_ledger_consistent(ctrl: AccountId) {
	// ensures ledger.total == ledger.active + sum(ledger.unlocking).
	let ledger = Staking::ledger(ctrl).expect("Not a controller.");
	let real_total: Balance = ledger.unlocking.iter().fold(ledger.active, |a, c| a + c.value);
	assert_eq!(real_total, ledger.total);
	assert!(
		ledger.active >= Balances::minimum_balance() || ledger.active == 0,
		"{}: active ledger amount ({}) must be greater than ED {}",
		ctrl,
		ledger.active,
		Balances::minimum_balance()
	);
}

pub(crate) fn active_era() -> EraIndex {
	Staking::active_era().unwrap().index
}

pub(crate) fn current_era() -> EraIndex {
	Staking::current_era().unwrap()
}

pub(crate) fn bond(stash: AccountId, ctrl: AccountId, val: Balance) {
	let _ = Balances::make_free_balance_be(&stash, val);
	let _ = Balances::make_free_balance_be(&ctrl, val);
	assert_ok!(Staking::bond(Origin::signed(stash), ctrl, val, RewardDestination::Controller));
}

pub(crate) fn bond_validator(stash: AccountId, ctrl: AccountId, val: Balance) {
	bond(stash, ctrl, val);
	assert_ok!(Staking::validate(Origin::signed(ctrl), ValidatorPrefs::default()));
	assert_ok!(Session::set_keys(Origin::signed(ctrl), SessionKeys { other: ctrl.into() }, vec![]));
}

pub(crate) fn bond_nominator(
	stash: AccountId,
	ctrl: AccountId,
	val: Balance,
	target: Vec<AccountId>,
) {
	bond(stash, ctrl, val);
	assert_ok!(Staking::nominate(Origin::signed(ctrl), target));
}

/// Progress to the given block, triggering session and era changes as we progress.
///
/// This will finalize the previous block, initialize up to the given block, essentially simulating
/// a block import/propose process where we first initialize the block, then execute some stuff (not
/// in the function), and then finalize the block.
pub(crate) fn run_to_block(n: BlockNumber) {
	Staking::on_finalize(System::block_number());
	for b in (System::block_number() + 1)..=n {
		System::set_block_number(b);
		Session::on_initialize(b);
		<Staking as Hooks<u64>>::on_initialize(b);
		Timestamp::set_timestamp(System::block_number() * BLOCK_TIME + INIT_TIMESTAMP);
		if b != n {
			Staking::on_finalize(System::block_number());
		}
	}
}

/// Progresses from the current block number (whatever that may be) to the `P * session_index + 1`.
pub(crate) fn start_session(session_index: SessionIndex) {
	let end: u64 = if Offset::get().is_zero() {
		(session_index as u64) * Period::get()
	} else {
		Offset::get() + (session_index.saturating_sub(1) as u64) * Period::get()
	};
	run_to_block(end);
	// session must have progressed properly.
	assert_eq!(
		Session::current_index(),
		session_index,
		"current session index = {}, expected = {}",
		Session::current_index(),
		session_index,
	);
}

/// Go one session forward.
pub(crate) fn advance_session() {
	let current_index = Session::current_index();
	start_session(current_index + 1);
}

/// Progress until the given era.
pub(crate) fn start_active_era(era_index: EraIndex) {
	start_session((era_index * <SessionsPerEra as Get<u32>>::get()).into());
	assert_eq!(active_era(), era_index);
	// One way or another, current_era must have changed before the active era, so they must match
	// at this point.
	assert_eq!(current_era(), active_era());
}

pub(crate) fn current_total_payout_for_duration(duration: u64) -> Balance {
	let (payout, _rest) = <Test as Config>::EraPayout::era_payout(
		Staking::eras_total_stake(active_era()),
		Balances::total_issuance(),
		duration,
	);
	assert!(payout > 0);
	payout
}

pub(crate) fn maximum_payout_for_duration(duration: u64) -> Balance {
	let (payout, rest) = <Test as Config>::EraPayout::era_payout(
		Staking::eras_total_stake(active_era()),
		Balances::total_issuance(),
		duration,
	);
	payout + rest
}

/// Time it takes to finish a session.
///
/// Note, if you see `time_per_session() - BLOCK_TIME`, it is fine. This is because we set the
/// timestamp after on_initialize, so the timestamp is always one block old.
pub(crate) fn time_per_session() -> u64 {
	Period::get() * BLOCK_TIME
}

/// Time it takes to finish an era.
///
/// Note, if you see `time_per_era() - BLOCK_TIME`, it is fine. This is because we set the
/// timestamp after on_initialize, so the timestamp is always one block old.
pub(crate) fn time_per_era() -> u64 {
	time_per_session() * SessionsPerEra::get() as u64
}

/// Time that will be calculated for the reward per era.
pub(crate) fn reward_time_per_era() -> u64 {
	time_per_era() - BLOCK_TIME
}

pub(crate) fn reward_all_elected() {
	let rewards = <Test as Config>::SessionInterface::validators().into_iter().map(|v| (v, 1));

	<Pallet<Test>>::reward_by_ids(rewards)
}

pub(crate) fn validator_controllers() -> Vec<AccountId> {
	Session::validators()
		.into_iter()
		.map(|s| Staking::bonded(&s).expect("no controller for validator"))
		.collect()
}

pub(crate) fn on_offence_in_era(
	offenders: &[OffenceDetails<
		AccountId,
		pallet_session::historical::IdentificationTuple<Test>,
	>],
	slash_fraction: &[Perbill],
	era: EraIndex,
	disable_strategy: DisableStrategy,
) {
	let bonded_eras = crate::BondedEras::<Test>::get();
	for &(bonded_era, start_session) in bonded_eras.iter() {
		if bonded_era == era {
			let _ = Staking::on_offence(offenders, slash_fraction, start_session, disable_strategy);
			return
		} else if bonded_era > era {
			break
		}
	}

	if Staking::active_era().unwrap().index == era {
		let _ = Staking::on_offence(
			offenders,
			slash_fraction,
			Staking::eras_start_session_index(era).unwrap(),
			disable_strategy,
		);
	} else {
		panic!("cannot slash in era {}", era);
	}
}

pub(crate) fn on_offence_now(
	offenders: &[OffenceDetails<
		AccountId,
		pallet_session::historical::IdentificationTuple<Test>,
	>],
	slash_fraction: &[Perbill],
) {
	let now = Staking::active_era().unwrap().index;
	on_offence_in_era(offenders, slash_fraction, now, DisableStrategy::WhenSlashed)
}

pub(crate) fn add_slash(who: &AccountId) {
	on_offence_now(
		&[OffenceDetails {
			offender: (who.clone(), Staking::eras_stakers(active_era(), who.clone())),
			reporters: vec![],
		}],
		&[Perbill::from_percent(10)],
	);
}

/// Make all validator and nominator request their payment
pub(crate) fn make_all_reward_payment(era: EraIndex) {
	let validators_with_reward = ErasRewardPoints::<Test>::get(era)
		.individual
		.keys()
		.cloned()
		.collect::<Vec<_>>();

	// reward validators
	for validator_controller in validators_with_reward.iter().filter_map(Staking::bonded) {
		let ledger = <Ledger<Test>>::get(&validator_controller).unwrap();
		assert_ok!(Staking::payout_stakers(Origin::signed(1337), ledger.stash, era));
	}
}

#[macro_export]
macro_rules! assert_session_era {
	($session:expr, $era:expr) => {
		assert_eq!(
			Session::current_index(),
			$session,
			"wrong session {} != {}",
			Session::current_index(),
			$session,
		);
		assert_eq!(
			Staking::current_era().unwrap(),
			$era,
			"wrong current era {} != {}",
			Staking::current_era().unwrap(),
			$era,
		);
	};
}

pub(crate) fn staking_events() -> Vec<crate::Event<Test>> {
	System::events()
		.into_iter()
		.map(|r| r.event)
		.filter_map(|e| if let Event::Staking(inner) = e { Some(inner) } else { None })
		.collect()
}

pub(crate) fn balances(who: &AccountId) -> (Balance, Balance) {
	(Balances::free_balance(who), Balances::reserved_balance(who))
}<|MERGE_RESOLUTION|>--- conflicted
+++ resolved
@@ -242,12 +242,8 @@
 impl pallet_bags_list::Config<VoterBagsListInstance> for Test {
 	type Event = Event;
 	type WeightInfo = ();
-<<<<<<< HEAD
 	// Staking is the source of truth for voter bags list, since they are not kept up to date.
-	type VoteWeightProvider = Staking;
-=======
 	type ScoreProvider = Staking;
->>>>>>> 1ac8c349
 	type BagThresholds = BagThresholds;
 	type Score = VoteWeight;
 }
@@ -257,8 +253,9 @@
 	type Event = Event;
 	type WeightInfo = ();
 	// Target bags-list are always kept up to date, and in fact Staking does not know them at all!
-	type VoteWeightProvider = pallet_bags_list::Pallet<Self, TargetBagsListInstance>;
+	type ScoreProvider = pallet_bags_list::Pallet<Self, TargetBagsListInstance>;
 	type BagThresholds = BagThresholds;
+	type Score = VoteWeight;
 }
 
 impl onchain::Config for Test {
@@ -269,10 +266,11 @@
 pub struct TargetBagListCompat;
 impl SortedListProvider<AccountId> for TargetBagListCompat {
 	type Error = <TargetBagsList as SortedListProvider<AccountId>>::Error;
+	type Score = <TargetBagsList as SortedListProvider<AccountId>>::Score;
 
 	fn iter() -> Box<dyn Iterator<Item = AccountId>> {
 		let mut all = TargetBagsList::iter()
-			.map(|x| (x, TargetBagsList::get_weight(&x).unwrap_or_default()))
+			.map(|x| (x, TargetBagsList::get_score(&x).unwrap_or_default()))
 			.collect::<Vec<_>>();
 		all.sort_by(|a, b| match a.1.partial_cmp(&b.1).unwrap() {
 			Ordering::Equal => b.0.partial_cmp(&a.0).unwrap(),
@@ -292,8 +290,8 @@
 	fn on_update(id: &AccountId, weight: VoteWeight) -> Result<(), Self::Error> {
 		TargetBagsList::on_update(id, weight)
 	}
-	fn get_weight(id: &AccountId) -> Result<VoteWeight, Self::Error> {
-		TargetBagsList::get_weight(id)
+	fn get_score(id: &AccountId) -> Result<VoteWeight, Self::Error> {
+		TargetBagsList::get_score(id)
 	}
 	fn on_remove(id: &AccountId) -> Result<(), Self::Error> {
 		TargetBagsList::on_remove(id)
@@ -311,7 +309,7 @@
 		TargetBagsList::sanity_check()
 	}
 	#[cfg(feature = "runtime-benchmarks")]
-	fn weight_update_worst_case(_who: &AccountId, _is_increase: bool) -> VoteWeight {
+	fn score_update_worst_case(_who: &AccountId, _is_increase: bool) -> VoteWeight {
 		VoteWeight::MAX
 	}
 }
